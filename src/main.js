import "./styles.css";
import * as THREE from "three";
import { OrbitControls } from "three/examples/jsm/controls/OrbitControls.js";
import GUI from "lil-gui";
import { debounce, SeededRNG } from "./app/utils.js";
import { initControlSearch } from "./app/gui/controlSearch.js";
import { setupPlanetControls } from "./app/gui/planetControls.js";
import { setupMoonControls } from "./app/gui/moonControls.js";
import { setupRingControls } from "./app/gui/ringControls.js";
import { createStarfield as createStarfieldExt } from "./app/stars.js";
import { encodeShare as encodeShareExt, decodeShare as decodeShareExt, saveConfigurationToAPI as saveConfigurationToAPIExt, loadConfigurationFromAPI as loadConfigurationFromAPIExt } from "./app/shareCore.js";
import { initOnboarding, showOnboarding } from "./app/onboarding.js";
import { Planet } from "./app/planet.js";
import { Sun } from "./app/sun.js";

let planet;
let sun;

const debounceShare = debounce(() => {
  if (!shareDirty) return;
  updateShareCode();
  shareDirty = false;
}, 100); // Reduced from 180ms to 100ms for better responsiveness

//#region Scene and renderer setup
const sceneContainer = document.getElementById("scene");
const controlsContainer = document.getElementById("controls");
const controlSearchInput = document.getElementById("control-search");
const controlSearchClear = document.getElementById("control-search-clear");
const controlSearchEmpty = document.getElementById("control-search-empty");
const controlSearchBar = document.getElementById("control-search-bar");
const infoPanel = document.getElementById("info");
const debugPanel = document.getElementById("debug-panel");
const mobileToggleButton = document.getElementById("toggle-controls");
const panelScrim = document.getElementById("panel-scrim");
const importShareButton = document.getElementById("import-share");
const importShareContainer = document.getElementById("import-share-container");
const importShareInput = document.getElementById("import-share-input");
const importShareLoad = document.getElementById("import-share-load");
const importShareCancel = document.getElementById("import-share-cancel");
const debugPlanetToggle = document.getElementById("debug-planet-vector");
const debugMoonToggle = document.getElementById("debug-moon-vectors");
const debugPlanetSpeedDisplay = document.getElementById("debug-planet-speed");
const debugFpsDisplay = document.getElementById("debug-fps");
const debugMoonSpeedList = document.getElementById("debug-moon-speed-list");
const loadingOverlay = document.getElementById("loading");
const debugHudFpsToggle = document.getElementById("debug-hud-fps");
const cameraModeButton = document.getElementById("camera-mode");
const returnHomeButton = document.getElementById("return-home");
const mobileHomeButton = document.getElementById("mobile-home");
const helpButton = document.getElementById("help");
const mobileHelpButton = document.getElementById("mobile-help");
const exitOverlay = document.getElementById("exit-overlay");
const visualSettingsPopup = document.getElementById("visual-settings-popup");
const visualSettingsClose = document.getElementById("visual-settings-close");
const visualSettingsReset = document.getElementById("visual-settings-reset");
const visualSettingsApply = document.getElementById("visual-settings-apply");
const frameRateControl = document.getElementById("frame-rate-control");
const resolutionScale = document.getElementById("resolution-scale");
const resolutionScaleValue = document.getElementById("resolution-scale-value");
const lightingScale = document.getElementById("lighting-scale");
const lightingScaleValue = document.getElementById("lighting-scale-value");
const particleMaxInput = document.getElementById("particle-max");
const particleMaxValue = document.getElementById("particle-max-value");
const visualSettingsPresetSelect = document.getElementById("visual-settings-preset");
const starMaxInput = document.getElementById("star-max");
const starMaxValue = document.getElementById("star-max-value");
const noiseResolutionInput = document.getElementById("noise-resolution");
const noiseResolutionValue = document.getElementById("noise-resolution-value");
const gasResolutionInput = document.getElementById("gas-resolution");
const gasResolutionValue = document.getElementById("gas-resolution-value");
const ringDetailInput = document.getElementById("ring-detail");
const ringDetailValue = document.getElementById("ring-detail-value");
const photoToggleButton = document.getElementById("photo-toggle");
const photoShutterButton = document.getElementById("photo-shutter");
const previewMode = new URLSearchParams(window.location.search).get("preview") === "1";
if (previewMode) {
  document.body.classList.add("preview-mode");
}
const loadShareParam = new URLSearchParams(window.location.search).get("load");
if (loadShareParam) {
  try {
    const cleaned = loadShareParam.trim();
    if (cleaned.length) {
      window.location.hash = `#${cleaned}`;
    }
  } catch {}
}
if (!sceneContainer) {
  throw new Error("Missing scene container element");
}
if (!controlsContainer) {
  throw new Error("Missing controls container element");
}

const renderer = new THREE.WebGLRenderer({ antialias: true, alpha: true, preserveDrawingBuffer: true });
renderer.setPixelRatio(Math.min(window.devicePixelRatio, 2));
renderer.setSize(sceneContainer.clientWidth, sceneContainer.clientHeight);
renderer.outputColorSpace = THREE.SRGBColorSpace;
renderer.toneMapping = THREE.ACESFilmicToneMapping;
renderer.shadowMap.enabled = true;
renderer.shadowMap.type = THREE.PCFSoftShadowMap;
sceneContainer.appendChild(renderer.domElement);

const scene = new THREE.Scene();
scene.background = new THREE.Color(0x05070f);

const camera = new THREE.PerspectiveCamera(55, sceneContainer.clientWidth / sceneContainer.clientHeight, 0.1, 500);
camera.position.set(0, 2.4, 8.5);

const controls = new OrbitControls(camera, renderer.domElement);
controls.enableDamping = true;
controls.dampingFactor = 0.045;
controls.rotateSpeed = 0.7;
controls.minDistance = 2;
controls.maxDistance = 80;
if (previewMode) {
  controls.enablePan = false;
  controls.enableZoom = false;
  controls.autoRotate = true;
  controls.autoRotateSpeed = 0.35;
}

// Photo mode state
let isPhotoMode = false;

function relayoutForMode() {
  requestAnimationFrame(() => {
    requestAnimationFrame(() => {
      try {
        const canvas = renderer.domElement;
        const usingViewport = isPhotoMode;
        const container = sceneContainer;
        const width = Math.max(1, usingViewport ? window.innerWidth : (container?.clientWidth || window.innerWidth));
        const height = Math.max(1, usingViewport ? window.innerHeight : (container?.clientHeight || window.innerHeight));
        const pixelRatio = Math.min(window.devicePixelRatio * visualSettings.resolutionScale, 2);
        renderer.setPixelRatio(pixelRatio);
        renderer.setSize(width, height, true);
        if (canvas) {
          if (usingViewport) {
            canvas.style.width = `${width}px`;
            canvas.style.height = `${height}px`;
            canvas.style.maxWidth = `${width}px`;
            canvas.style.maxHeight = `${height}px`;
          } else {
            canvas.style.width = "";
            canvas.style.height = "";
            canvas.style.maxWidth = "";
            canvas.style.maxHeight = "";
          }
          canvas.style.display = "block";
        }
        camera.aspect = width / height;
        camera.updateProjectionMatrix();
      } catch {}
      try {
        positionPhotoButtons();
      } catch {}
    });
  });
}

function enterPhotoMode() {
  if (previewMode) return;
  isPhotoMode = true;
  document.body.classList.add("photo-mode");
  if (photoToggleButton) {
    photoToggleButton.setAttribute("aria-pressed", "true");
    photoToggleButton.textContent = "🌍";
    photoToggleButton.title = "Exit photo mode";
  }
  if (photoShutterButton) photoShutterButton.hidden = false;
  relayoutForMode();
}

function exitPhotoMode() {
  isPhotoMode = false;
  document.body.classList.remove("photo-mode");
  if (photoToggleButton) {
    photoToggleButton.setAttribute("aria-pressed", "false");
    photoToggleButton.textContent = "📷";
    photoToggleButton.title = "Photo mode";
  }
  if (photoShutterButton) photoShutterButton.hidden = true;
  
  // Ensure URL is updated before reloading
  if (shareDirty) {
    updateShareCode();
    shareDirty = false;
  }
  
  setTimeout(() => {
    try { window.location.reload(); } catch {}
  }, 0);
}

function dataURLtoBlob(dataurl) {
  const parts = dataurl.split(',');
  const mime = parts[0].match(/:(.*?);/)[1];
  const bstr = atob(parts[1]);
  let n = bstr.length;
  const u8arr = new Uint8Array(n);
  while (n--) {
    u8arr[n] = bstr.charCodeAt(n);
  }
  return new Blob([u8arr], { type: mime });
}

function takeScreenshot() {
  try {
    renderer.render(scene, camera);
    const dataURL = renderer.domElement.toDataURL("image/png");
    const blob = dataURLtoBlob(dataURL);
    const url = URL.createObjectURL(blob);
    const link = document.createElement("a");
    const timestamp = new Date().toISOString().replace(/[:.]/g, "-");
    link.href = url;
    link.download = `planet-studio-${timestamp}.png`;
    link.click();
    setTimeout(() => URL.revokeObjectURL(url), 2000);
  } catch (err) {
    console.warn("Screenshot failed", err);
  }
}

photoToggleButton?.addEventListener("click", (e) => {
  e.preventDefault();
  e.stopPropagation();
  if (isPhotoMode) {
    exitPhotoMode();
  } else {
    enterPhotoMode();
  }
});

photoShutterButton?.addEventListener("click", (e) => {
  e.preventDefault();
  e.stopPropagation();
  takeScreenshot();
});

function positionPhotoButtons() {
  if (!renderer || !renderer.domElement) return;
  const rect = renderer.domElement.getBoundingClientRect();
  const isMobile = isMobileLayout();

  if (photoToggleButton) {
    if (isMobile) {
      photoToggleButton.style.position = "";
      photoToggleButton.style.top = "";
      photoToggleButton.style.left = "";
      photoToggleButton.style.right = "";
      photoToggleButton.style.bottom = "";
      photoToggleButton.style.transform = "";
    } else {
      const w = photoToggleButton.offsetWidth || 48;
      const h = photoToggleButton.offsetHeight || 48;
      const top = Math.round(rect.bottom - 16 - h);
      const left = Math.round(rect.right - 16 - w);
      photoToggleButton.style.position = "fixed";
      photoToggleButton.style.top = `${top}px`;
      photoToggleButton.style.left = `${left}px`;
      photoToggleButton.style.right = "";
      photoToggleButton.style.bottom = "";
      photoToggleButton.style.transform = "none";
      photoToggleButton.style.zIndex = "100";
    }
  }
  
  if (photoShutterButton) {
    if (isMobile) {
      photoShutterButton.style.position = "";
      photoShutterButton.style.top = "";
      photoShutterButton.style.left = "";
      photoShutterButton.style.right = "";
      photoShutterButton.style.bottom = "";
      photoShutterButton.style.transform = "";
    } else {
      const h = photoShutterButton.offsetHeight || 60;
      const top = Math.round(rect.bottom - 16 - h);
      const left = Math.round(rect.left + rect.width / 2);
      photoShutterButton.style.position = "fixed";
      photoShutterButton.style.top = `${top}px`;
      photoShutterButton.style.left = `${left}px`;
      photoShutterButton.style.right = "";
      photoShutterButton.style.bottom = "";
      photoShutterButton.style.transform = "translateX(-50%)";
      photoShutterButton.style.zIndex = "100";
    }
  }
}

window.addEventListener("resize", positionPhotoButtons);
requestAnimationFrame(() => positionPhotoButtons());

const ambientLight = new THREE.AmbientLight(0x6f87b6, 0.35);
scene.add(ambientLight);

const debugVectorScale = 0.45;
const debugState = { showPlanetVelocity: false, showMoonVelocity: false };
const debugPlanetArrow = new THREE.ArrowHelper(new THREE.Vector3(1, 0, 0), new THREE.Vector3(), 1, 0xff7d7d);
debugPlanetArrow.visible = false;
scene.add(debugPlanetArrow);
const debugMoonArrows = [];
const debugMoonSpeedRows = [];
const debugVec = new THREE.Vector3();
const debugVec2 = new THREE.Vector3();
const debugVec3 = new THREE.Vector3();
const debugMatrix = new THREE.Matrix3();

let starField = null;

//#region UI bindings
const seedDisplay = document.getElementById("seed-display");
const gravityDisplay = document.getElementById("gravity-display");
const timeDisplay = document.getElementById("time-display");
const stabilityDisplay = document.getElementById("orbit-stability");
const shareDisplay = document.getElementById("share-display");

const randomizeSeedButton = document.getElementById("randomize-seed");
const resetAllButton = document.getElementById("reset-all");
const exportButton = document.getElementById("export-fbx");
const copyShareButton = document.getElementById("copy-share");
const copyShareInlineButton = document.getElementById("copy-share-inline");
const surpriseMeButton = document.getElementById("surprise-me");
const surpriseMeMobileButton = document.getElementById("surprise-me-mobile");
const desktopMenuToggle = document.getElementById("desktop-menu-toggle");
const desktopMenu = document.getElementById("desktop-menu");
const mobileMenuToggle = document.getElementById("mobile-menu-toggle");
const mobileMenu = document.getElementById("mobile-menu");
const mobileRandomize = document.getElementById("mobile-randomize");
const mobileSurprise = document.getElementById("mobile-surprise");
const mobileCopy = document.getElementById("mobile-copy");
const mobileReset = document.getElementById("mobile-reset");
const mobileVisualSettings = document.getElementById("mobile-visual-settings");
const desktopCopy = document.getElementById("desktop-copy");
const desktopHelp = document.getElementById("desktop-help");
const desktopVisualSettings = document.getElementById("desktop-visual-settings");
const desktopHome = document.getElementById("desktop-home");

const mobileFocusToggle = document.getElementById("mobile-focus-toggle");
const mobileFocusMenu = document.getElementById("mobile-focus-menu");
const focusMoonsContainer = document.getElementById("focus-moons-container");
//#endregion

//#region Visual Settings
const visualSettings = {
  frameRate: "unlimited",
  resolutionScale: 1.0,
  lightingScale: 1.0,
  particleMax: 1000,
  noiseResolution: 1.0,
  gasResolution: 1.0,
  starMax: 4000,
  ringDetail: 1.0
};

const VISUAL_SETTING_PRESETS = {
  ultra: { frameRate: "unlimited", resolutionScale: 2.0, lightingScale: 1.2, particleMax: 2000, noiseResolution: 2.0, gasResolution: 2.0, starMax: 4000, ringDetail: 1.25 },
  high: { frameRate: "unlimited", resolutionScale: 1.5, lightingScale: 1.1, particleMax: 1600, noiseResolution: 1.5, gasResolution: 1.5, starMax: 3600, ringDetail: 1.0 },
  default: { frameRate: "unlimited", resolutionScale: 1.0, lightingScale: 1.0, particleMax: 1000, noiseResolution: 1.0, gasResolution: 1.0, starMax: 4000, ringDetail: 1.0 },
  low: { frameRate: "30", resolutionScale: 0.75, lightingScale: 0.85, particleMax: 800, noiseResolution: 0.75, gasResolution: 0.75, starMax: 2000, ringDetail: 0.75 },
  potato: { frameRate: "24", resolutionScale: 0.5, lightingScale: 0.7, particleMax: 400, noiseResolution: 0.5, gasResolution: 0.5, starMax: 800, ringDetail: 0.5 }
};

let frameCapTargetMs = 0;
let frameCapLastTime = 0;
const TARGET_FRAME_TIMES = { "60": 1000 / 60, "30": 1000 / 30, "24": 1000 / 24, "15": 1000 / 15 };
//#endregion

//#region Parameters and presets
const params = {
  preset: "Earth-like",
  planetType: "rocky",
  gasGiantStrataCount: 3,
  gasGiantStrataColor1: "#d2c8b8",
  gasGiantStrataColor2: "#a08c78",
  gasGiantStrataColor3: "#8c7c6c",
  gasGiantStrataColor4: "#786c5c",
  gasGiantStrataColor5: "#645c4b",
  gasGiantStrataColor6: "#504b3a",
  gasGiantStrataSize1: 0.2,
  gasGiantStrataSize2: 0.2,
  gasGiantStrataSize3: 0.2,
  gasGiantStrataSize4: 0.2,
  gasGiantStrataSize5: 0.1,
  gasGiantStrataSize6: 0.1,
  gasGiantNoiseScale: 2.0,
  gasGiantNoiseStrength: 0.1,
  gasGiantStrataWarp: 0.03,
  gasGiantStrataWarpScale: 4.0,
  seed: "BLUEHOME",
  radius: 1.32,
  subdivisions: 6,
  noiseLayers: 5,
  noiseFrequency: 2.8,
  noiseAmplitude: 0.52,
  persistence: 0.48,
  lacunarity: 2.25,
  oceanLevel: 0.46,
  colorOcean: "#1b3c6d",
  colorShallow: "#2f7fb6",
  colorFoam: "#ffffff",
  foamEnabled: false,
  colorLow: "#305a33",
  colorMid: "#b49e74",
  colorHigh: "#f2f6f5",
  colorCore: "#8b4513",
  coreEnabled: true,
  coreSize: 0.4,
  coreVisible: true,
  icePolesEnabled: true,
  icePolesCoverage: 0.15,
  icePolesColor: "#e8f4f8",
  icePolesNoiseScale: 2.5,
  icePolesNoiseStrength: 0.3,
  atmosphereColor: "#7baeff",
  atmosphereOpacity: 0.22,
  atmosphereIntensity: 1.0,
  atmosphereFresnelPower: 2.0,
  atmosphereRimPower: 3.0,
  cloudsOpacity: 0.4,
  cloudHeight: 0.03,
  cloudDensity: 0.55,
  cloudNoiseScale: 3.2,
  cloudDriftSpeed: 0.02,
  axisTilt: 23,
  rotationSpeed: 0.12,
  simulationSpeed: 0.12,
  gravity: 9.81,
  sunPreset: "Sol",
  sunVariant: "Star",
  sunColor: "#ffd27f",
  sunIntensity: 1.6,
  sunDistance: 48,
  sunSize: 1,
  sunHaloSize: 6.5,
  sunGlowStrength: 1.4,
  sunPulseSpeed: 0.5,
  sunNoiseScale: 1.6,
  sunParticleCount: 240,
  sunParticleSpeed: 0.65,
  sunParticleSize: 0.15,
  sunParticleColor: "#ffbf7a",
  sunParticleLifetime: 4.2,
  blackHoleCoreSize: 0.75,
  blackHoleDiskRadius: 2.6,
  blackHoleDiskThickness: 0.32,
  blackHoleDiskIntensity: 1.8,
  blackHoleDiskTilt: 0,
  blackHoleDiskYaw: 0,
  blackHoleDiskTwist: 0,
  blackHoleSpinSpeed: 0.12,
  blackHoleHaloSpinSpeed: 0,
  blackHoleDiskEnabled: true,
  blackHoleHaloEnabled: true,
  blackHoleDiskStyle: "Noise",
  blackHoleHaloStyle: "Noise",
  blackHoleDiskNoiseScale: 1.3,
  blackHoleDiskNoiseStrength: 0.35,
  blackHoleHaloRadius: 3.2,
  blackHoleHaloAngle: 68,
  blackHoleHaloThickness: 0.45,
  blackHoleHaloIntensity: 0.85,
  blackHoleHaloNoiseScale: 1.15,
  blackHoleHaloNoiseStrength: 0.4,
  moonCount: 1,
  moonMassScale: 1,
  starCount: 2200,
  starBrightness: 0.85,
  starTwinkleSpeed: 0.6,
  physicsEnabled: true,
  physicsTwoWay: true,
  physicsDamping: 0.0005,
  physicsSubsteps: 2,
  showOrbitLines: true,
  impactDeformation: true,
  impactStrengthMul: 2.5,
  impactSpeedMul: 1.2,
  impactMassMul: 2.0,
  impactElongationMul: 1.6,
  explosionEnabled: true,
  explosionColor: "#ffaa66",
  explosionStrength: 1,
  explosionParticleBase: 90,
  explosionSize: 0.8,
  explosionGravity: 0,
  explosionDamping: 0.9,
  explosionLifetime: 1.6,
  explosionColorVariation: 0.5,
  explosionSpeedVariation: 1.0,
  explosionSizeVariation: 1.0,
  ringEnabled: false,
  ringAngle: 0,
  ringSpinSpeed: 0.05,
  ringAllowRandom: true,
  ringCount: 0,
  rings: [],
  aurora: {
    enabled: false,
    colors: ["#38ff7a", "#3fb4ff"],
    latitudeCenterDeg: 65,
    latitudeWidthDeg: 12,
    height: 0.06,
    intensity: 1.0,
    noiseScale: 2.0,
    banding: 0.8,
    nightBoost: 1.5
  }
};

const presets = {
  "Earth-like": { planetType: "rocky", seed: "BLUEHOME", radius: 1.32, subdivisions: 6, noiseLayers: 5, noiseFrequency: 2.8, noiseAmplitude: 0.52, persistence: 0.48, lacunarity: 2.25, oceanLevel: 0.46, colorOcean: "#1b3c6d", colorShallow: "#2f7fb6", colorLow: "#305a33", colorMid: "#b49e74", colorHigh: "#f2f6f5", atmosphereColor: "#7baeff", atmosphereOpacity: 0.23, atmosphereIntensity: 1.0, atmosphereFresnelPower: 2.0, atmosphereRimPower: 3.0, cloudsOpacity: 0.42, axisTilt: 23, rotationSpeed: 0.12, simulationSpeed: 0.12, gravity: 9.81, sunColor: "#ffd27f", sunIntensity: 1.6, sunDistance: 48, sunSize: 1, sunHaloSize: 6.5, sunGlowStrength: 1.4, sunPulseSpeed: 0.45, moonMassScale: 1, starCount: 2200, starBrightness: 0.92, starTwinkleSpeed: 0.6, moons: [{ size: 0.27, distance: 4.2, orbitSpeed: 0.38, inclination: 6, color: "#cfd0d4", phase: 1.1, eccentricity: 0.055 }], impactDeformation: true, impactStrengthMul: 2.5, impactSpeedMul: 1.2, impactMassMul: 2.0, icePolesEnabled: true, icePolesCoverage: 0.12, icePolesColor: "#e8f4f8", icePolesNoiseScale: 2.5, icePolesNoiseStrength: 0.3, "aurora": { "enabled": true, "colors": ["#38ff7a", "#3fb4ff"], "latitudeCenterDeg": 65, "latitudeWidthDeg": 12, "height": 0.06, "intensity": 1.0, "noiseScale": 2.0, "banding": 0.8, "nightBoost": 1.5 } },
  "Mars": { planetType: "rocky", seed: "MARS", radius: 0.71, subdivisions: 6, noiseLayers: 5, noiseFrequency: 3.1, noiseAmplitude: 0.34, persistence: 0.46, lacunarity: 2.2, oceanLevel: 0.0, colorOcean: "#211b1b", colorShallow: "#3b2a22", colorLow: "#7a3e27", colorMid: "#b25a32", colorHigh: "#e4c7a1", colorCore: "#8b4513", coreEnabled: true, coreSize: 0.4, coreVisible: true, atmosphereColor: "#ffb382", atmosphereOpacity: 0.0, atmosphereIntensity: 0.8, atmosphereFresnelPower: 1.5, atmosphereRimPower: 2.5, cloudsOpacity: 0.0, axisTilt: 25, rotationSpeed: 0.24, simulationSpeed: 0.12, gravity: 3.71, sunColor: "#ffd27f", sunIntensity: 1.8, sunDistance: 60, sunSize: 1, sunHaloSize: 6.5, sunGlowStrength: 1.2, sunPulseSpeed: 0.5, moonMassScale: 0.6, starCount: 2400, starBrightness: 0.9, starTwinkleSpeed: 0.6, moons: [{ size: 0.08, distance: 2.6, orbitSpeed: 0.8, inclination: 1, color: "#9e7a5c", phase: 0.3, eccentricity: 0.015 }, { size: 0.06, distance: 3.8, orbitSpeed: 0.66, inclination: 1.8, color: "#7a5d48", phase: 2.1, eccentricity: 0.025 }], icePolesEnabled: true, icePolesCoverage: 0.18, icePolesColor: "#f0f8ff", icePolesNoiseScale: 3.0, icePolesNoiseStrength: 0.4 },
  "Jupiter": { planetType: "gas_giant", seed: "JUPITER", radius: 3.5, axisTilt: 3, rotationSpeed: 0.48, simulationSpeed: 0.32, gravity: 24.79, gasGiantStrataCount: 5, gasGiantStrataColor1: "#c7b59a", gasGiantStrataColor2: "#efe7dd", gasGiantStrataColor3: "#b3a58b", gasGiantStrataColor4: "#d6c8a7", gasGiantStrataColor5: "#c0b8a8", gasGiantStrataSize1: 0.3, gasGiantStrataSize2: 0.2, gasGiantStrataSize3: 0.2, gasGiantStrataSize4: 0.2, gasGiantStrataSize5: 0.1, gasGiantNoiseScale: 3.0, gasGiantNoiseStrength: 0.15, atmosphereColor: "#d9c7a0", atmosphereOpacity: 0.38, cloudsOpacity: 0.7, sunColor: "#ffd27f", sunIntensity: 2.8, sunDistance: 120, sunSize: 1.6, sunHaloSize: 10.5, sunGlowStrength: 2.2, sunPulseSpeed: 0.25, moonMassScale: 2.2, starCount: 3400, starBrightness: 1.1, starTwinkleSpeed: 0.45, moons: [{ size: 0.35, distance: 5.8, orbitSpeed: 0.52, inclination: 2, color: "#d9d0c0", phase: 0.1, eccentricity: 0.01 }, { size: 0.32, distance: 7.3, orbitSpeed: 0.44, inclination: 0, color: "#b3a58b", phase: 0.7, eccentricity: 0.002 }, { size: 0.3, distance: 9.7, orbitSpeed: 0.36, inclination: 0.1, color: "#d6c8a7", phase: 1.3, eccentricity: 0.004 }, { size: 0.28, distance: 15.7, orbitSpeed: 0.23, inclination: 0.5, color: "#c0b8a8", phase: 2.0, eccentricity: 0.01 }] },
  "Saturn": { planetType: "gas_giant", seed: "SATURN", radius: 3.2, axisTilt: 27, rotationSpeed: 0.42, simulationSpeed: 0.32, gravity: 10.44, gasGiantStrataCount: 5, gasGiantStrataColor1: "#bda77e", gasGiantStrataColor2: "#dccfb0", gasGiantStrataColor3: "#f3ecde", gasGiantStrataColor4: "#cdbb9a", gasGiantStrataColor5: "#bfb39a", gasGiantStrataSize1: 0.4, gasGiantStrataSize2: 0.3, gasGiantStrataSize3: 0.1, gasGiantStrataSize4: 0.1, gasGiantStrataSize5: 0.1, gasGiantNoiseScale: 3.5, gasGiantNoiseStrength: 0.12, atmosphereColor: "#e6d8b5", atmosphereOpacity: 0.33, cloudsOpacity: 0.6, sunColor: "#ffd27f", sunIntensity: 2.6, sunDistance: 140, sunSize: 1.6, sunHaloSize: 12.5, sunGlowStrength: 2.0, sunPulseSpeed: 0.25, moonMassScale: 2.2, starCount: 3300, starBrightness: 1.05, starTwinkleSpeed: 0.45, ringEnabled: true, ringAngle: 0, ringSpinSpeed: 0.03, ringCount: 4, rings: [{ style: "Texture", color: "#bfb39a", start: 1.28, end: 1.35, opacity: 0.5, noiseScale: 2.4, noiseStrength: 0.15, spinSpeed: 0.03, brightness: 0.9 }, { style: "Texture", color: "#e3dccb", start: 1.38, end: 1.80, opacity: 0.95, noiseScale: 2.8, noiseStrength: 0.25, spinSpeed: 0.03, brightness: 1.2 }, { style: "Texture", color: "#d7ccb4", start: 1.88, end: 2.30, opacity: 0.9, noiseScale: 2.6, noiseStrength: 0.22, spinSpeed: 0.03, brightness: 1.1 }, { style: "Texture", color: "#f3eee2", start: 2.35, end: 2.42, opacity: 0.6, noiseScale: 2.0, noiseStrength: 0.10, spinSpeed: 0.035, brightness: 1.1 }], moons: [{ size: 0.3, distance: 10.0, orbitSpeed: 0.3, inclination: 2, color: "#d9d6cf", phase: 0.1, eccentricity: 0.01 }, { size: 0.22, distance: 6.8, orbitSpeed: 0.42, inclination: 1, color: "#cdbb9a", phase: 0.8, eccentricity: 0.02 }] },
  "Uranus": { planetType: "gas_giant", seed: "URANUS", radius: 2.7, axisTilt: 98, rotationSpeed: -0.25, simulationSpeed: 0.22, gravity: 8.69, gasGiantStrataCount: 3, gasGiantStrataColor1: "#54c4d7", gasGiantStrataColor2: "#86dceb", gasGiantStrataColor3: "#d6f4fb", gasGiantStrataSize1: 0.5, gasGiantStrataSize2: 0.3, gasGiantStrataSize3: 0.2, gasGiantNoiseScale: 2.0, gasGiantNoiseStrength: 0.05, atmosphereColor: "#9adbe7", atmosphereOpacity: 0.33, cloudsOpacity: 0.6, sunColor: "#ffd27f", sunIntensity: 2.4, sunDistance: 150, sunSize: 1.4, sunHaloSize: 12.0, sunGlowStrength: 1.9, sunPulseSpeed: 0.3, moonMassScale: 1.6, starCount: 3200, starBrightness: 1.0, starTwinkleSpeed: 0.5, ringEnabled: true, ringAngle: 0, ringSpinSpeed: 0.02, ringCount: 2, rings: [{ style: "Noise", color: "#d5eaf6", start: 1.45, end: 1.48, opacity: 0.35, noiseScale: 1.6, noiseStrength: 0.2, spinSpeed: 0.02, brightness: 0.8 }, { style: "Noise", color: "#d5eaf6", start: 1.58, end: 1.61, opacity: 0.35, noiseScale: 1.6, noiseStrength: 0.2, spinSpeed: 0.02, brightness: 0.8 }], moons: [{ size: 0.18, distance: 6.5, orbitSpeed: 0.4, inclination: 1, color: "#d5eaf6", phase: 0.2, eccentricity: 0.03 }] },
  "Neptune": { planetType: "gas_giant", seed: "NEPTUNE", radius: 2.6, axisTilt: 28, rotationSpeed: 0.26, simulationSpeed: 0.22, gravity: 11.15, gasGiantStrataCount: 4, gasGiantStrataColor1: "#2e60bf", gasGiantStrataColor2: "#5b8ee6", gasGiantStrataColor3: "#b7d0ff", gasGiantStrataColor4: "#7fb0ff", gasGiantStrataSize1: 0.4, gasGiantStrataSize2: 0.3, gasGiantStrataSize3: 0.2, gasGiantStrataSize4: 0.1, gasGiantNoiseScale: 2.5, gasGiantNoiseStrength: 0.1, atmosphereColor: "#7fb0ff", atmosphereOpacity: 0.33, cloudsOpacity: 0.6, sunColor: "#ffd27f", sunIntensity: 2.4, sunDistance: 160, sunSize: 1.4, sunHaloSize: 12.5, sunGlowStrength: 1.9, sunPulseSpeed: 0.3, moonMassScale: 1.7, starCount: 3200, starBrightness: 1.0, starTwinkleSpeed: 0.5, ringEnabled: true, ringAngle: 0, ringSpinSpeed: 0.02, ringCount: 1, rings: [{ style: "Noise", color: "#d1e2ff", start: 1.50, end: 1.53, opacity: 0.25, noiseScale: 1.6, noiseStrength: 0.2, spinSpeed: 0.02, brightness: 0.8 }], moons: [{ size: 0.24, distance: 8.6, orbitSpeed: 0.34, inclination: 0.1, color: "#d1e2ff", phase: 0.8, eccentricity: 0.01 }] },
  "Mercury": { planetType: "rocky", seed: "MERCURY", radius: 0.38, subdivisions: 6, noiseLayers: 5, noiseFrequency: 3.4, noiseAmplitude: 0.42, persistence: 0.5, lacunarity: 2.2, oceanLevel: 0.0, colorOcean: "#2a2623", colorShallow: "#3b322c", colorLow: "#5c4a3e", colorMid: "#8a705d", colorHigh: "#d1c0af", colorCore: "#8b4513", coreEnabled: true, coreSize: 0.4, coreVisible: true, atmosphereColor: "#b9b2a8", atmosphereOpacity: 0.0, cloudsOpacity: 0.0, axisTilt: 0.03, rotationSpeed: 0.02, simulationSpeed: 0.12, gravity: 3.7, sunColor: "#ffd27f", sunIntensity: 2.0, sunDistance: 20, sunSize: 1, sunHaloSize: 6.5, sunGlowStrength: 1.4, sunPulseSpeed: 0.5, moonMassScale: 0.2, starCount: 2200, starBrightness: 0.9, starTwinkleSpeed: 0.6, moons: [] },
  "Venus": { planetType: "rocky", seed: "VENUS", radius: 0.95, subdivisions: 6, noiseLayers: 5, noiseFrequency: 3.0, noiseAmplitude: 0.45, persistence: 0.48, lacunarity: 2.25, oceanLevel: 0.35, colorOcean: "#2d2018", colorShallow: "#4a362a", colorLow: "#6f513f", colorMid: "#b38a6c", colorHigh: "#f0e6d9", colorCore: "#8b4513", coreEnabled: true, coreSize: 0.4, coreVisible: true, atmosphereColor: "#e3c6a2", atmosphereOpacity: 0.47, cloudsOpacity: 0.85, axisTilt: 177, rotationSpeed: -0.01, simulationSpeed: 0.12, gravity: 8.87, sunColor: "#ffd27f", sunIntensity: 2.2, sunDistance: 30, sunSize: 1, sunHaloSize: 6.5, sunGlowStrength: 1.5, sunPulseSpeed: 0.5, moonMassScale: 0.4, starCount: 2500, starBrightness: 0.95, starTwinkleSpeed: 0.6, moons: [] },
  "Desert World": { planetType: "rocky", seed: "DUNERIDR", radius: 1.08, subdivisions: 5, noiseLayers: 4, noiseFrequency: 3.6, noiseAmplitude: 0.35, persistence: 0.42, lacunarity: 2.5, oceanLevel: 0.15, colorOcean: "#422412", colorShallow: "#6d3a1a", colorLow: "#a56d32", colorMid: "#d8b06b", colorHigh: "#f6e5c8", colorCore: "#8b4513", coreEnabled: true, coreSize: 0.4, coreVisible: true, atmosphereColor: "#f4aa5a", atmosphereOpacity: 0.05, cloudsOpacity: 0.1, axisTilt: 12, rotationSpeed: 0.2, simulationSpeed: 0.18, gravity: 6.4, sunColor: "#ffbf66", sunIntensity: 1.9, sunDistance: 35, sunSize: 0.9, sunHaloSize: 5.2, sunGlowStrength: 1.2, sunPulseSpeed: 0.75, moonMassScale: 0.8, starCount: 1800, starBrightness: 0.7, starTwinkleSpeed: 0.8, moons: [{ size: 0.18, distance: 3.2, orbitSpeed: 0.54, inclination: -4, color: "#c7a27d", phase: 2.8, eccentricity: 0.16 }, { size: 0.1, distance: 5.7, orbitSpeed: 0.32, inclination: 11, color: "#7f6448", phase: 0.9, eccentricity: 0.08 }] },
  "Ice Giant": { planetType: "gas_giant", seed: "GLACIER", radius: 2.8, axisTilt: 28, rotationSpeed: 0.28, simulationSpeed: 0.2, gravity: 17.2, gasGiantStrataCount: 4, gasGiantStrataColor1: "#2e5e9c", gasGiantStrataColor2: "#88b5ff", gasGiantStrataColor3: "#f6fbff", gasGiantStrataColor4: "#9ed7ff", gasGiantStrataSize1: 0.5, gasGiantStrataSize2: 0.3, gasGiantStrataSize3: 0.1, gasGiantStrataSize4: 0.1, gasGiantNoiseScale: 2.2, gasGiantNoiseStrength: 0.08, atmosphereColor: "#9ed7ff", atmosphereOpacity: 0.33, cloudsOpacity: 0.6, sunColor: "#b9dcff", sunIntensity: 2.6, sunDistance: 120, sunSize: 1.4, sunHaloSize: 9.2, sunGlowStrength: 1.8, sunPulseSpeed: 0.35, moonMassScale: 1.8, starCount: 3000, starBrightness: 1.05, starTwinkleSpeed: 0.5, moons: [{ size: 0.24, distance: 5.4, orbitSpeed: 0.3, inclination: 8, color: "#d8e8ff", phase: 0.6, eccentricity: 0.12 }, { size: 0.32, distance: 8.2, orbitSpeed: 0.24, inclination: -14, color: "#9eb6ff", phase: 3.1, eccentricity: 0.2 }, { size: 0.18, distance: 12.5, orbitSpeed: 0.18, inclination: 21, color: "#f0f8ff", phase: 4.4, eccentricity: 0.32 }] },
  "Volcanic": { planetType: "rocky", seed: "FIRECORE", radius: 0.92, subdivisions: 6, noiseLayers: 6, noiseFrequency: 4.6, noiseAmplitude: 0.66, persistence: 0.55, lacunarity: 2.6, oceanLevel: 0.25, colorOcean: "#240909", colorShallow: "#5d1911", colorLow: "#8a3217", colorMid: "#d55c27", colorHigh: "#ffd79c", colorCore: "#8b4513", coreEnabled: true, coreSize: 0.4, coreVisible: true, atmosphereColor: "#ff7a3a", atmosphereOpacity: 0.1, cloudsOpacity: 0.18, axisTilt: 8, rotationSpeed: 0.35, simulationSpeed: 0.3, gravity: 11.1, sunColor: "#ff9440", sunIntensity: 2.1, sunDistance: 40, sunSize: 1.1, sunHaloSize: 4.6, sunGlowStrength: 1.65, sunPulseSpeed: 1.1, moonMassScale: 1.2, starCount: 2000, starBrightness: 0.88, starTwinkleSpeed: 0.9, moons: [{ size: 0.13, distance: 2.7, orbitSpeed: 0.66, inclination: 17, color: "#f9b14d", phase: 1.8, eccentricity: 0.22 }] },
  "Gas Giant": { planetType: "gas_giant", seed: "AEROX", radius: 3.6, axisTilt: 12, rotationSpeed: 0.45, simulationSpeed: 0.4, gravity: 24.8, gasGiantStrataCount: 6, gasGiantStrataColor1: "#dcdff7", gasGiantStrataColor2: "#8f9ec8", gasGiantStrataColor3: "#34527f", gasGiantStrataColor4: "#253a66", gasGiantStrataColor5: "#14203b", gasGiantStrataColor6: "#c1d6ff", gasGiantStrataSize1: 0.2, gasGiantStrataSize2: 0.2, gasGiantStrataSize3: 0.2, gasGiantStrataSize4: 0.2, gasGiantStrataSize5: 0.1, gasGiantStrataSize6: 0.1, gasGiantNoiseScale: 4.0, gasGiantNoiseStrength: 0.2, atmosphereColor: "#c1d6ff", atmosphereOpacity: 0.38, cloudsOpacity: 0.7, sunColor: "#ffe8b2", sunIntensity: 2.8, sunDistance: 90, sunSize: 1.8, sunHaloSize: 11.5, sunGlowStrength: 2.2, sunPulseSpeed: 0.25, moonMassScale: 2.6, starCount: 3400, starBrightness: 1.1, starTwinkleSpeed: 0.45, moons: [{ size: 0.32, distance: 5.6, orbitSpeed: 0.5, inclination: 3, color: "#d1d1dd", phase: 0.4, eccentricity: 0.1 }, { size: 0.26, distance: 7.9, orbitSpeed: 0.35, inclination: 12, color: "#f3deb3", phase: 1.2, eccentricity: 0.18 }, { size: 0.18, distance: 11.5, orbitSpeed: 0.28, inclination: -9, color: "#c0d6ff", phase: 2.6, eccentricity: 0.3 }, { size: 0.12, distance: 16.5, orbitSpeed: 0.22, inclination: 25, color: "#e6f2ff", phase: 3.4, eccentricity: 0.4 }] }
};

const starPresets = {
  Sol: { sunColor: "#ffd27f", sunIntensity: 1.6, sunDistance: 48, sunSize: 1.1, sunHaloSize: 5.4, sunGlowStrength: 1.3, sunPulseSpeed: 0.6, sunNoiseScale: 1.45, sunParticleCount: 240, sunParticleSpeed: 0.65, sunParticleSize: 0.14, sunParticleColor: "#ffbf7a", sunParticleLifetime: 4.2 },
  "Red Dwarf": { sunColor: "#ff7750", sunIntensity: 0.9, sunDistance: 36, sunSize: 0.8, sunHaloSize: 4.1, sunGlowStrength: 1.1, sunPulseSpeed: 0.85, sunNoiseScale: 1.9, sunParticleCount: 180, sunParticleSpeed: 0.42, sunParticleSize: 0.12, sunParticleColor: "#ff6242", sunParticleLifetime: 5.0 },
  "Blue Giant": { sunColor: "#9fc4ff", sunIntensity: 2.5, sunDistance: 110, sunSize: 1.6, sunHaloSize: 8.2, sunGlowStrength: 2.0, sunPulseSpeed: 0.4, sunNoiseScale: 1.2, sunParticleCount: 320, sunParticleSpeed: 0.9, sunParticleSize: 0.18, sunParticleColor: "#8abaff", sunParticleLifetime: 3.2 },
  "White Dwarf": { sunColor: "#f2f7ff", sunIntensity: 1.9, sunDistance: 38, sunSize: 0.9, sunHaloSize: 3.6, sunGlowStrength: 0.9, sunPulseSpeed: 1.2, sunNoiseScale: 2.3, sunParticleCount: 140, sunParticleSpeed: 0.5, sunParticleSize: 0.1, sunParticleColor: "#eff6ff", sunParticleLifetime: 2.6 },
  "Neutron Star": { sunColor: "#9ecaff", sunIntensity: 3.2, sunDistance: 65, sunSize: 0.6, sunHaloSize: 5.2, sunGlowStrength: 2.6, sunPulseSpeed: 1.8, sunNoiseScale: 3.0, sunParticleCount: 260, sunParticleSpeed: 1.4, sunParticleSize: 0.09, sunParticleColor: "#96caff", sunParticleLifetime: 1.8 }
};

const shareKeys = [ "seed", "planetType", "gasGiantStrataCount", "gasGiantStrataColor1", "gasGiantStrataColor2", "gasGiantStrataColor3", "gasGiantStrataColor4", "gasGiantStrataColor5", "gasGiantStrataColor6", "gasGiantStrataSize1", "gasGiantStrataSize2", "gasGiantStrataSize3", "gasGiantStrataSize4", "gasGiantStrataSize5", "gasGiantStrataSize6", "gasGiantNoiseScale", "gasGiantNoiseStrength", "gasGiantStrataWarp", "gasGiantStrataWarpScale", "radius", "subdivisions", "noiseLayers", "noiseFrequency", "noiseAmplitude", "persistence", "lacunarity", "oceanLevel", "colorOcean", "colorShallow", "colorFoam", "foamEnabled", "colorLow", "colorMid", "colorHigh", "colorCore", "coreEnabled", "coreSize", "coreVisible", "atmosphereColor", "atmosphereOpacity", "cloudsOpacity", "cloudHeight", "cloudDensity", "cloudNoiseScale", "cloudDriftSpeed", "axisTilt", "rotationSpeed", "simulationSpeed", "gravity", "sunColor", "sunIntensity", "sunDistance", "sunSize", "sunHaloSize", "sunGlowStrength", "sunPulseSpeed", "sunVariant", "sunPreset", "sunNoiseScale", "sunParticleCount", "sunParticleSpeed", "sunParticleSize", "sunParticleColor", "sunParticleLifetime", "blackHoleCoreSize", "blackHoleDiskRadius", "blackHoleDiskThickness", "blackHoleDiskIntensity", "blackHoleDiskTilt", "blackHoleDiskYaw", "blackHoleDiskTwist", "blackHoleSpinSpeed", "blackHoleHaloSpinSpeed", "blackHoleDiskStyle", "blackHoleHaloStyle", "blackHoleDiskNoiseScale", "blackHoleDiskNoiseStrength", "blackHoleHaloRadius", "blackHoleHaloAngle", "blackHoleHaloThickness", "blackHoleHaloIntensity", "blackHoleHaloNoiseScale", "blackHoleHaloNoiseStrength", "moonCount", "moonMassScale", "starCount", "starBrightness", "starTwinkleSpeed", "physicsEnabled", "physicsTwoWay", "physicsDamping", "physicsSubsteps", "showOrbitLines", "impactDeformation", "impactStrengthMul", "impactSpeedMul", "impactMassMul", "impactElongationMul", "explosionEnabled", "explosionColor", "explosionStrength", "explosionParticleBase", "explosionSize", "explosionGravity", "explosionDamping", "explosionLifetime", "explosionColorVariation", "explosionSpeedVariation", "explosionSizeVariation", "ringEnabled", "ringAngle", "ringSpinSpeed", "ringAllowRandom", "ringCount", "aurora" ];
//#endregion

//#region State tracking
let planetDirty = true;
let moonsDirty = true;
let shareDirty = true;
let simulationYears = 0;
let lastFrameTime = performance.now();
let fps = 0;
let fpsUpdateTime = performance.now();
let frameCount = 0;
let isApplyingPreset = false;
let guiVisible = true;
let isApplyingStarPreset = false;
let currentShareId = null;
let currentHashIsApiId = false;

const { registerFolder, unregisterFolder, applyControlSearch } = initControlSearch({
  controlsContainer,
  searchInput: controlSearchInput,
  clearButton: controlSearchClear,
  emptyState: controlSearchEmpty,
  searchBar: controlSearchBar,
  infoPanel
});

const gui = registerFolder(new GUI({ title: "Planet Controls", width: 320, container: controlsContainer || undefined }));

const guiControllers = {};

// Debug moon artifacts sync function
guiControllers.syncDebugMoonArtifacts = () => {
  const moonCount = params.moonCount || 0;
  
  // Ensure we have enough debug arrows
  while (debugMoonArrows.length < moonCount) {
    const arrow = new THREE.ArrowHelper(new THREE.Vector3(1, 0, 0), new THREE.Vector3(), 1, 0x7dff7d);
    arrow.visible = false;
    scene.add(arrow);
    debugMoonArrows.push(arrow);
  }
  
  // Remove excess arrows
  while (debugMoonArrows.length > moonCount) {
    const arrow = debugMoonArrows.pop();
    if (arrow) {
      scene.remove(arrow);
      if (arrow.geometry) {
        arrow.geometry.dispose();
      }
      if (arrow.material) {
        arrow.material.dispose();
      }
    }
  }
  
  // Ensure we have enough speed display rows
  while (debugMoonSpeedRows.length < moonCount) {
    const row = document.createElement("div");
    row.className = "debug-moon-speed-row";
    row.textContent = `Moon ${debugMoonSpeedRows.length + 1}: 0.00 m/s`;
    debugMoonSpeedList?.appendChild(row);
    debugMoonSpeedRows.push(row);
  }
  
  // Remove excess speed display rows
  while (debugMoonSpeedRows.length > moonCount) {
    const row = debugMoonSpeedRows.pop();
    if (row && row.parentNode) {
      row.parentNode.removeChild(row);
    }
  }
};

// Stability display update function
guiControllers.updateStabilityDisplay = updateStabilityDisplay;

// Debug vectors update function
function updateDebugVectors() {
  // Update planet velocity arrow
  if (debugState.showPlanetVelocity && planetRoot) {
    debugPlanetArrow.visible = true;
    debugPlanetArrow.position.copy(planetRoot.position);
    
    // Calculate planet velocity (simplified - you might want to get actual velocity from physics)
    const planetVelocity = new THREE.Vector3(0, 0, 0); // Placeholder - would need actual velocity
    if (planetVelocity.length() > 0.001) {
      debugPlanetArrow.setDirection(planetVelocity.clone().normalize());
      debugPlanetArrow.setLength(Math.min(planetVelocity.length() * 0.1, 2));
    } else {
      debugPlanetArrow.visible = false;
    }
  } else {
    debugPlanetArrow.visible = false;
  }
  
  // Update moon velocity arrows
  if (debugState.showMoonVelocity && planet?.moonsGroup) {
    debugMoonArrows.forEach((arrow, index) => {
      if (index < planet.moonsGroup.children.length) {
        const moonPivot = planet.moonsGroup.children[index];
        arrow.visible = true;
        arrow.position.copy(moonPivot.position);
        
        // Calculate moon velocity (simplified - you might want to get actual velocity from physics)
        const moonVelocity = new THREE.Vector3(0, 0, 0); // Placeholder - would need actual velocity
        if (moonVelocity.length() > 0.001) {
          arrow.setDirection(moonVelocity.clone().normalize());
          arrow.setLength(Math.min(moonVelocity.length() * 0.1, 2));
          
          // Update speed display
          if (debugMoonSpeedRows[index]) {
            debugMoonSpeedRows[index].textContent = `Moon ${index + 1}: ${moonVelocity.length().toFixed(2)} m/s`;
          }
        } else {
          arrow.visible = false;
          if (debugMoonSpeedRows[index]) {
            debugMoonSpeedRows[index].textContent = `Moon ${index + 1}: 0.00 m/s`;
          }
        }
      } else {
        arrow.visible = false;
      }
    });
  } else {
    debugMoonArrows.forEach((arrow) => {
      arrow.visible = false;
    });
  }
}

const {
  moonSettings,
  createDefaultMoon,
  normalizeMoonSettings,
  rebuildMoonControls,
  syncMoonSettings
} = setupMoonControls({
  gui,
  params,
  guiControllers,
  registerFolder,
  unregisterFolder,
  applyControlSearch,
  scheduleShareUpdate: () => { shareDirty = true; debounceShare(); },
  markMoonsDirty: () => { moonsDirty = true; },
  updateOrbitLinesVisibility: () => planet?.updateOrbitLinesVisibility(),
  initMoonPhysics: () => planet?.initMoonPhysics(),
  resetMoonPhysics: () => planet?.resetMoonPhysics(),
  getIsApplyingPreset: () => isApplyingPreset
});

// Add moon settings normalization function to guiControllers
guiControllers.normalizeMoonSettings = normalizeMoonSettings;

// Add moon controls rebuild function to guiControllers
guiControllers.rebuildMoonControls = rebuildMoonControls;

const { rebuildRingControls } = setupRingControls({
  gui,
  params,
  guiControllers,
  registerFolder,
  unregisterFolder,
  applyControlSearch,
  scheduleShareUpdate: () => { shareDirty = true; debounceShare(); },
  updateRings: () => planet?.updateRings(),
  getIsApplyingPreset: () => isApplyingPreset,
  getRingsFolder: () => guiControllers?.folders?.ringsFolder
});

setupPlanetControls({
    gui,
    params,
    presets,
    starPresets,
    guiControllers,
    registerFolder,
    scheduleShareUpdate: () => { shareDirty = true; debounceShare(); },
    markPlanetDirty: () => { planetDirty = true; },
    markMoonsDirty: () => { moonsDirty = true; },
    handleSeedChanged,
    updatePalette: () => planet?.updatePalette(),
    updateClouds: () => planet?.updateClouds(),
    updateTilt: () => planet?.updateTilt(),
    updateSun: () => sun?.updateSun(),
    updateRings: () => planet?.updateRings(),
    updateAurora: () => planet?.updateAurora(),
    updateStarfieldUniforms,
    regenerateStarfield,
    updateGravityDisplay,
    initMoonPhysics: () => planet?.initMoonPhysics(),
    resetMoonPhysics: () => planet?.resetMoonPhysics(),
    syncMoonSettings,
    rebuildMoonControls,
    updateOrbitLinesVisibility: () => planet?.updateOrbitLinesVisibility(),
    getIsApplyingPreset: () => isApplyingPreset,
    getIsApplyingStarPreset: () => isApplyingStarPreset,
    onPresetChange: (value) => applyPreset(value),
    onStarPresetChange: (value) => applyStarPreset(value)
});

rebuildRingControls();

if (debugPlanetSpeedDisplay) debugPlanetSpeedDisplay.textContent = "0.000";
if (debugFpsDisplay) debugFpsDisplay.textContent = "0";
const hudFps = document.getElementById("hud-fps");
if (hudFps && debugHudFpsToggle) {
    hudFps.hidden = !debugHudFpsToggle.checked;
    debugHudFpsToggle.addEventListener("change", () => { hudFps.hidden = !debugHudFpsToggle.checked; });
}

if (debugPlanetToggle) {
  debugPlanetToggle.checked = false;
  debugPlanetToggle.addEventListener("change", () => {
    debugState.showPlanetVelocity = !!debugPlanetToggle.checked;
    if (!debugState.showPlanetVelocity) debugPlanetArrow.visible = false;
    updateDebugVectors();
  });
}

if (debugMoonToggle) {
  debugMoonToggle.checked = false;
  debugMoonToggle.addEventListener("change", () => {
    debugState.showMoonVelocity = !!debugMoonToggle.checked;
    if (!debugState.showMoonVelocity) {
      debugMoonArrows.forEach((arrow) => { if (arrow) arrow.visible = false; });
    }
    updateDebugVectors();
  });
}

if (debugPanel) {
  guiControllers.syncDebugMoonArtifacts();
  updateDebugVectors();
}
//#endregion

randomizeSeedButton?.addEventListener("click", () => {
  const nextSeed = generateSeed();
  params.seed = nextSeed;
  guiControllers.seed?.setValue?.(nextSeed);
  handleSeedChanged();
});

resetAllButton?.addEventListener("click", () => {
  try {
    applyPreset("Earth-like", { skipShareUpdate: false, keepSeed: false });
    applyStarPreset("Sol", { skipShareUpdate: true });
  } catch (e) {
    console.warn("Reset All failed:", e);
  }
});

surpriseMeButton?.addEventListener("click", () => {
  try {
    surpriseMe();
    updateSeedDisplay();
    updateGravityDisplay();
    scheduleShareUpdate();
  } catch (e) {
    console.warn("Surprise Me failed:", e);
  }
});

// ... (rest of the UI event listeners remain the same)

//#region Preset Functions
function applyPreset(presetName, options = {}) {
  const { skipShareUpdate = false, keepSeed = false } = options;
  
  if (!presets[presetName]) {
    console.warn(`Preset "${presetName}" not found`);
    return;
  }
  
  isApplyingPreset = true;
  
  try {
    const preset = presets[presetName];
    
    // Apply all preset values to params (deep-merge aurora)
    Object.keys(preset).forEach(key => {
      if (key === 'aurora') {
        mergeAurora(preset[key]);
      } else if (key !== 'moons') { // Handle moons separately
        params[key] = preset[key];
      }
    });
    
    // Handle moons separately
    if (preset.moons) {
      moonSettings.length = 0; // Clear existing moons
      preset.moons.forEach(moonData => {
        moonSettings.push({ ...moonData });
      });
    }
    
    // Update GUI controllers
    Object.keys(guiControllers).forEach(key => {
      if (guiControllers[key] && typeof guiControllers[key].setValue === 'function' && params[key] !== undefined) {
        guiControllers[key].setValue(params[key]);
      }
    });
    
    // Update planet type visibility
    if (guiControllers.refreshPlanetTypeVisibility) {
      guiControllers.refreshPlanetTypeVisibility(params.planetType);
    }
    
    // Update all planet components
    planet.updatePalette();
    planet.updateClouds();
    planet.updateCore();
    sun.updateSun();
    planet.updateRings();
    planet.updateTilt();
    updateSeedDisplay();
    updateGravityDisplay();
    syncMoonSettings();
    
    // Update share if not skipping
    if (!skipShareUpdate) {
      scheduleShareUpdate();
    }
    
  } finally {
    isApplyingPreset = false;
  }
}

function applyStarPreset(presetName, options = {}) {
  const { skipShareUpdate = false } = options;
  
  if (!starPresets[presetName]) {
    console.warn(`Star preset "${presetName}" not found`);
    return;
  }
  
  isApplyingStarPreset = true;
  
  try {
    const preset = starPresets[presetName];
    
    // Apply all star preset values to params
    Object.keys(preset).forEach(key => {
      params[key] = preset[key];
    });
    
    // Update GUI controllers
    Object.keys(guiControllers).forEach(key => {
      if (guiControllers[key] && typeof guiControllers[key].setValue === 'function' && params[key] !== undefined) {
        guiControllers[key].setValue(params[key]);
      }
    });
    
    // Update sun
    sun.updateSun();
    
    // Update share if not skipping
    if (!skipShareUpdate) {
      scheduleShareUpdate();
    }
    
  } finally {
    isApplyingStarPreset = false;
  }
}

//#region Utility Functions
function generateSeed() {
  const words = [
    'ALPHA', 'BETA', 'GAMMA', 'DELTA', 'EPSILON', 'ZETA', 'ETA', 'THETA',
    'IOTA', 'KAPPA', 'LAMBDA', 'MU', 'NU', 'XI', 'OMICRON', 'PI',
    'RHO', 'SIGMA', 'TAU', 'UPSILON', 'PHI', 'CHI', 'PSI', 'OMEGA',
    'NOVA', 'STAR', 'MOON', 'SUN', 'EARTH', 'MARS', 'VENUS', 'JUPITER',
    'SATURN', 'URANUS', 'NEPTUNE', 'PLUTO', 'COMET', 'ASTEROID', 'GALAXY',
    'COSMOS', 'UNIVERSE', 'SPACE', 'VOID', 'NEBULA', 'QUASAR', 'PULSAR',
    'BLACKHOLE', 'WORMHOLE', 'DIMENSION', 'REALM', 'WORLD', 'PLANET',
    'CRYSTAL', 'GEM', 'STONE', 'ROCK', 'ICE', 'FIRE', 'WATER', 'WIND',
    'STORM', 'LIGHTNING', 'THUNDER', 'RAIN', 'SNOW', 'FOG', 'MIST',
    'FOREST', 'OCEAN', 'MOUNTAIN', 'VALLEY', 'DESERT', 'JUNGLE', 'TUNDRA',
    'SAVANNA', 'PRAIRIE', 'MEADOW', 'GARDEN', 'FLOWER', 'TREE', 'LEAF',
    'WIND', 'BREEZE', 'GALE', 'HURRICANE', 'TORNADO', 'CYCLONE', 'TYPHOON',
    'AURORA', 'DAWN', 'DUSK', 'TWILIGHT', 'SUNRISE', 'SUNSET', 'MIDNIGHT',
    'NOON', 'MORNING', 'EVENING', 'NIGHT', 'DAY', 'YEAR', 'MONTH', 'WEEK',
    'HOUR', 'MINUTE', 'SECOND', 'MOMENT', 'INSTANT', 'ETERNITY', 'INFINITY',
    'ZERO', 'ONE', 'TWO', 'THREE', 'FOUR', 'FIVE', 'SIX', 'SEVEN', 'EIGHT',
    'NINE', 'TEN', 'HUNDRED', 'THOUSAND', 'MILLION', 'BILLION', 'TRILLION'
  ];
  
  const rng = Math.random();
  const word1 = words[Math.floor(rng * words.length)];
  const word2 = words[Math.floor(rng * 1000) % words.length];
  
  // Sometimes return single word, sometimes two words
  return Math.random() < 0.7 ? word1 : `${word1}${word2}`;
}

//#region Visual Settings Functions
function applyInitialVisualSettings() {
  // Load visual settings from localStorage if available
  try {
    const saved = localStorage.getItem("planet-visual-settings");
    if (saved) {
      const parsed = JSON.parse(saved);
      Object.assign(visualSettings, parsed);
    }
  } catch (error) {
    console.warn("Failed to load visual settings from localStorage:", error);
  }
  
  // Apply the settings
  applyVisualSettings();
}

function applyVisualSettings() {
  // Apply frame rate cap
  if (visualSettings.frameRate === "unlimited") {
    frameCapTargetMs = 0;
  } else {
    frameCapTargetMs = TARGET_FRAME_TIMES[visualSettings.frameRate] || 0;
  }
  
  // Apply resolution scaling
  const pixelRatio = Math.min(window.devicePixelRatio * visualSettings.resolutionScale, 2);
  renderer.setPixelRatio(pixelRatio);
  
  // Apply lighting scale
  ambientLight.intensity = 0.35 * visualSettings.lightingScale;
  if (sun && sun.sunLight) {
    sun.sunLight.intensity = Math.max(0, params.sunIntensity) * visualSettings.lightingScale;
  }
  
  // Update starfield if it exists
  if (starField?.material?.uniforms?.uPixelRatio) {
    starField.material.uniforms.uPixelRatio.value = pixelRatio;
  }
  
  // Save settings to localStorage
  try {
    localStorage.setItem("planet-visual-settings", JSON.stringify(visualSettings));
  } catch (error) {
    console.warn("Failed to save visual settings to localStorage:", error);
  }
}

//#region Initialization
async function initFromHash() {
  const hash = window.location.hash.slice(1); // Remove the # symbol
  if (!hash) return false;
  
  try {
    // Only try API if hash looks like a short saved ID (nanoid-like)
    const isLikelyApiId = /^[A-Za-z0-9_-]{6,12}$/.test(hash);
    currentHashIsApiId = isLikelyApiId;
    if (isLikelyApiId) {
      // Preserve hash URL and remember id, even if API fails
      currentShareId = hash;
      // Don't change URL format - keep hash for better reload handling
      const configData = await loadConfigurationFromAPIExt(hash);
      if (configData && configData.data) {
        currentShareId = configData.id || hash;
        // Apply the loaded configuration
        const prevType = params.planetType;
        const data = configData.data || {};
        if (data.aurora) mergeAurora(data.aurora);
        Object.keys(data).forEach(k => { if (k !== 'aurora') params[k] = data[k]; });
        // Guard against GUI onChange side-effects while syncing controls
        isApplyingPreset = true;
        try {
          // Update all the UI elements and regenerate the planet
          planet.updatePalette();
          planet.updateClouds();
          planet.updateCore();
          sun.updateSun();
          planet.updateRings();
          planet.updateTilt();
          updateSeedDisplay();
          updateGravityDisplay();
          syncMoonSettings();
          if (prevType !== params.planetType) {
            markPlanetDirty();
          }
          
          // Update GUI controllers
          Object.keys(guiControllers).forEach(key => {
            if (guiControllers[key] && typeof guiControllers[key].setValue === 'function' && params[key] !== undefined) {
              guiControllers[key].setValue(params[key]);
            }
          });
        } finally {
          isApplyingPreset = false;
        }
        // After a successful API load, keep the hash format for better reload handling
        try {
          history.replaceState(null, "", `#${currentShareId}`);
        } catch {}
        return true;
      }
    }
  } catch (error) {
    // Only log API errors if they're not "not found" errors
    if (!error.message.includes('Configuration not found')) {
      console.warn('Failed to load configuration from API:', error);
    }
    
    // Fallback: try to decode as direct share code
    try {
      const decoded = decodeShareExt(hash);
      if (decoded) {
        const loadedData = decoded?.data ?? decoded;
        const prevType = params.planetType;
        // Apply moons if present
        if (Array.isArray(decoded?.moons)) {
          try {
            moonSettings.splice(0, moonSettings.length, ...decoded.moons.map(m => ({ ...m })));
            params.moonCount = decoded.moons.length;
          } catch {}
        }
        if (loadedData?.aurora) mergeAurora(loadedData.aurora);
        Object.keys(loadedData || {}).forEach(k => { if (k !== 'aurora') params[k] = loadedData[k]; });
        
        isApplyingPreset = true;
        try {
          // Update all the UI elements and regenerate the planet
          planet.updatePalette();
          planet.updateClouds();
          planet.updateCore();
          sun.updateSun();
          planet.updateRings();
          planet.updateTilt();
          updateSeedDisplay();
          updateGravityDisplay();
          syncMoonSettings();
          if (prevType !== params.planetType) {
            markPlanetDirty();
          }
          
          // Update GUI controllers
          Object.keys(guiControllers).forEach(key => {
            if (guiControllers[key] && typeof guiControllers[key].setValue === 'function' && params[key] !== undefined) {
              guiControllers[key].setValue(params[key]);
            }
          });
        } finally {
          isApplyingPreset = false;
        }
        // Keep hash format for better reload handling
        try {
          if (currentHashIsApiId && currentShareId) {
            history.replaceState(null, "", `#${currentShareId}`);
          } else {
            const encoded = encodeShare({ version: 1, preset: params.preset, data: loadedData, moons: moonSettings.slice(0, params.moonCount) });
            history.replaceState(null, "", `#${encoded}`);
          }
        } catch {}
        return true;
      }
    } catch (decodeError) {
      console.warn('Failed to decode share code:', decodeError);
    }
    // If we got here and hash looked like an API id, keep short URL and skip default preset
    if (currentHashIsApiId) {
      return true;
    }
  }
  
  return false;
}

async function initializeApp() {
  sun = new Sun(scene, null, params, visualSettings);
  planet = new Planet(scene, params, moonSettings, guiControllers, visualSettings, sun);
  sun.planetRoot = planet.planetRoot; // Circular dependency fix

  const loadedFromHash = await initFromHash();
  if (!loadedFromHash) {
    planet.updatePalette();
    planet.updateClouds();
    planet.updateCore();
    sun.updateSun();
    planet.updateRings();
    planet.updateTilt();
    updateSeedDisplay();
    updateGravityDisplay();
    applyPreset(params.preset, { skipShareUpdate: true, keepSeed: true });
    syncMoonSettings();
  } else {
    updateSeedDisplay();
    updateGravityDisplay();
  }
  setupMobilePanelToggle();
}

initializeApp().then(() => {
  normalizeMoonSettings();
  regenerateStarfield();
  updateStarfieldUniforms();
  markPlanetDirty();
  markMoonsDirty();
  applyInitialVisualSettings();
  if (previewMode) {
    try { applyVisualSettings(); } catch {}
  }
  planet.initMoonPhysics();
  planet.updateOrbitLinesVisibility();
  applyControlSearch({ scrollToFirst: false });
  updateShareCode();

  renderer.domElement.addEventListener('dblclick', (event) => {
    const mouse = new THREE.Vector2();
    const rect = renderer.domElement.getBoundingClientRect();
    mouse.x = ((event.clientX - rect.left) / rect.width) * 2 - 1;
    mouse.y = -((event.clientY - rect.top) / rect.height) * 2 + 1;

    const raycaster = new THREE.Raycaster();
    raycaster.setFromCamera(mouse, camera);

    const moonMeshes = planet.moonsGroup.children.map(p => p.userData.mesh).filter(m => m);
    const focusableObjects = [planet.planetMesh, sun.sunVisual, ...moonMeshes];
    const intersects = raycaster.intersectObjects(focusableObjects, true);

    if (intersects.length > 0) {
        focusOnObject(intersects[0].object);
    }
  }, false);

  requestAnimationFrame(animate);
});

initOnboarding({ sceneContainer, controlsContainer, previewMode });
helpButton?.addEventListener("click", () => { try { closeMobileMenu?.(); } catch {} showOnboarding(true); });
mobileHelpButton?.addEventListener("click", () => { try { closeMobileMenu?.(); } catch {} showOnboarding(true); });
//#endregion

let activeFocus = null;

function focusOnObject(targetObject) {
  if (!targetObject) {
    // Reset focus to the planet
    activeFocus = {
      object: planet.planetMesh,
      isPlanet: true,
    };
  } else {
    activeFocus = {
      object: targetObject,
      isPlanet: targetObject === planet.planetMesh,
    };
  }
}

//#region Animation loop
function animate(timestamp) {
  if (activeFocus) {
    const targetPosition = new THREE.Vector3();
    activeFocus.object.getWorldPosition(targetPosition);

    const radius = activeFocus.object.geometry.boundingSphere.radius;
    const offset = activeFocus.isPlanet ? params.radius * 2.5 : radius * 4;
    const desiredCameraPosition = targetPosition.clone().add(new THREE.Vector3(offset, offset * 0.5, offset));

    camera.position.lerp(desiredCameraPosition, 0.05);
    controls.target.lerp(targetPosition, 0.05);

    if (camera.position.distanceTo(desiredCameraPosition) < 0.1 && controls.target.distanceTo(targetPosition) < 0.1) {
      activeFocus = null;
    }
  }

  if (frameCapTargetMs && frameCapLastTime) {
    const elapsed = timestamp - frameCapLastTime;
    if (elapsed < frameCapTargetMs) {
      requestAnimationFrame(animate);
      return;
    }
  }
  frameCapLastTime = timestamp;

  const delta = Math.min(1 / 15, (timestamp - lastFrameTime) / 1000 || 0);
  lastFrameTime = timestamp;
  const simulationDelta = delta * params.simulationSpeed;
  simulationYears += simulationDelta * 0.08;

  frameCount++;
  if (timestamp - fpsUpdateTime >= 1000) {
    fps = Math.round((frameCount * 1000) / (timestamp - fpsUpdateTime));
    frameCount = 0;
    fpsUpdateTime = timestamp;
    if (debugFpsDisplay) debugFpsDisplay.textContent = fps;
    if (hudFps) hudFps.textContent = `FPS: ${fps}`;
  }

  controls.update();

  if (planetDirty) {
    showLoading();
    planet.rebuildPlanet();
    planetDirty = false;
    hideLoadingSoon();
  }

  if (moonsDirty) {
    planet.updateMoons();
    moonsDirty = false;
  }

<<<<<<< HEAD
  sun.update(delta, simulationDelta, camera);
=======
  sun.update(delta, simulationDelta);
>>>>>>> 8158bda2
  planet.update(delta, simulationDelta, camera);

  if (starField && starField.material && starField.material.uniforms) {
    starField.rotation.y += delta * 0.002;
    const uniforms = starField.material.uniforms;
    uniforms.uTime.value = timestamp * 0.001;
    uniforms.uBrightness.value = params.starBrightness;
    uniforms.uTwinkleSpeed.value = params.starTwinkleSpeed;
  }

  updateDebugVectors();
  renderer.render(scene, camera);
  updateTimeDisplay(simulationYears);
  requestAnimationFrame(animate);
}
//#endregion

function handleSeedChanged({ skipShareUpdate = false } = {}) {
    updateSeedDisplay();
    regenerateStarfield();
    if (planet) {
        planet.cloudTextureDirty = true;
        markPlanetDirty();
        planet.updateRings();
    }
    if (!skipShareUpdate) {
      scheduleShareUpdate();
    }
}
  
function updateSeedDisplay() {
    if (seedDisplay) seedDisplay.textContent = params.seed;
}
  
function updateGravityDisplay() {
    if (gravityDisplay) gravityDisplay.textContent = `${params.gravity.toFixed(2)} m/s^2`;
}

function updateStabilityDisplay(boundCount, totalCount) {
    if (stabilityDisplay) {
        const stability = totalCount > 0 ? (boundCount / totalCount * 100).toFixed(0) : 100;
        stabilityDisplay.textContent = `${stability}%`;
        stabilityDisplay.className = stability >= 80 ? 'stable' : stability >= 50 ? 'unstable' : 'chaotic';
    }
}
  
function updateTimeDisplay(years) {
    if (!timeDisplay) timeDisplay.textContent = formatYears(years);
}
  
function formatYears(years) {
    if (years < 1 / 12) return `${(years * 365).toFixed(1)} d`;
    if (years < 1) return `${(years * 12).toFixed(1)} mo`;
    if (years < 1000) return `${years.toFixed(1)} y`;
    if (years < 1e6) return `${(years / 1000).toFixed(1)} ky`;
    return `${(years / 1e6).toFixed(2)} My`;
}
  
function onWindowResize() {
    const width = sceneContainer.clientWidth;
    const height = sceneContainer.clientHeight;
    const pixelRatio = Math.min(window.devicePixelRatio * visualSettings.resolutionScale, 2);
    renderer.setPixelRatio(pixelRatio);
    renderer.setSize(width, height);
    camera.aspect = width / height;
    camera.updateProjectionMatrix();
    if (starField?.material?.uniforms?.uPixelRatio) {
      starField.material.uniforms.uPixelRatio.value = pixelRatio;
    }
    if (window.innerWidth > 960) {
      closeMobilePanel(true);
    }
}
window.addEventListener("resize", onWindowResize);

// ... (rest of the file is mostly UI handlers, which can remain)

function isMobileLayout() {
    return window.innerWidth <= 960;
}

function openMobilePanel() {
    if (!isMobileLayout()) return;
    infoPanel?.classList.add("open");
    if (panelScrim) panelScrim.hidden = false;
    if (mobileToggleButton) mobileToggleButton.setAttribute("aria-expanded", "true");
}

function closeMobilePanel(force = false) {
    infoPanel?.classList.remove("open");
    if (panelScrim) panelScrim.hidden = true;
    if (mobileToggleButton) mobileToggleButton.setAttribute("aria-expanded", "false");
}

function populateFocusMenu() {
    if (!focusMoonsContainer) return;
    focusMoonsContainer.innerHTML = ''; // Clear existing moons

    // Add moons
    moonSettings.forEach((moon, index) => {
        const moonButton = document.createElement('button');
        moonButton.className = 'focus-option';
        moonButton.dataset.target = `moon-${index}`;
        moonButton.innerHTML = `🌖 Moon ${index + 1}`;
        focusMoonsContainer.appendChild(moonButton);
    });
}

function setupMobilePanelToggle() {
    mobileFocusToggle?.addEventListener('click', (e) => {
      e.preventDefault();
      e.stopPropagation();

      const isHidden = mobileFocusMenu.hasAttribute('hidden');
      if (isHidden) {
          mobileFocusMenu.removeAttribute('hidden');
          mobileFocusToggle.setAttribute('aria-expanded', 'true');
          populateFocusMenu();
      } else {
          mobileFocusMenu.setAttribute('hidden', '');
          mobileFocusToggle.setAttribute('aria-expanded', 'false');
      }
    });

    mobileFocusMenu?.addEventListener('click', (e) => {
      const target = e.target.closest('.focus-option');
      if (!target) return;

      const targetId = target.dataset.target;
      if (!targetId) return;

      if (targetId === 'planet') {
          focusOnObject(planet.planetMesh);
      } else if (targetId === 'sun') {
          focusOnObject(sun.sunVisual);
      } else if (targetId.startsWith('moon-')) {
          const moonIndex = parseInt(targetId.split('-')[1], 10);
          if (!isNaN(moonIndex) && moonIndex < planet.moonsGroup.children.length) {
              const moonMesh = planet.moonsGroup.children[moonIndex].userData.mesh;
              if (moonMesh) {
                  focusOnObject(moonMesh);
              }
          }
      }

      // Close the menu
      mobileFocusMenu.setAttribute('hidden', '');
      mobileFocusToggle.setAttribute('aria-expanded', 'false');
    });

    mobileToggleButton?.addEventListener("click", (e) => {
      e.preventDefault();
      e.stopPropagation();
      if (infoPanel?.classList.contains("open")) closeMobilePanel();
      else openMobilePanel();
    });

    mobileMenuToggle?.addEventListener("click", (e) => {
      e.preventDefault();
      e.stopPropagation();
      if (mobileMenu?.hasAttribute("hidden")) {
        mobileMenu.removeAttribute("hidden");
        mobileMenuToggle.setAttribute("aria-expanded", "true");
      } else {
        mobileMenu.setAttribute("hidden", "");
        mobileMenuToggle.setAttribute("aria-expanded", "false");
      }
    });

    desktopMenuToggle?.addEventListener("click", (e) => {
      e.preventDefault();
      e.stopPropagation();
      if (desktopMenu?.hasAttribute("hidden")) {
        desktopMenu.removeAttribute("hidden");
        desktopMenuToggle.setAttribute("aria-expanded", "true");
      } else {
        desktopMenu.setAttribute("hidden", "");
        desktopMenuToggle.setAttribute("aria-expanded", "false");
      }
    });

    // Close menus when clicking outside
    document.addEventListener("click", (e) => {
      if (mobileMenu && !mobileMenu.contains(e.target) && !mobileMenuToggle?.contains(e.target)) {
        mobileMenu.setAttribute("hidden", "");
        mobileMenuToggle?.setAttribute("aria-expanded", "false");
      }
      if (desktopMenu && !desktopMenu.contains(e.target) && !desktopMenuToggle?.contains(e.target)) {
        desktopMenu.setAttribute("hidden", "");
        desktopMenuToggle?.setAttribute("aria-expanded", "false");
      }
    });

    // Menu item event listeners
    mobileRandomize?.addEventListener("click", () => {
      mobileMenu?.setAttribute("hidden", "");
      mobileMenuToggle?.setAttribute("aria-expanded", "false");
      try {
        surpriseMe();
        updateSeedDisplay();
        updateGravityDisplay();
        scheduleShareUpdate();
      } catch (e) {
        console.warn("Surprise Me failed:", e);
      }
    });

    mobileCopy?.addEventListener("click", () => {
      mobileMenu?.setAttribute("hidden", "");
      mobileMenuToggle?.setAttribute("aria-expanded", "false");
      try {
        copyShareCode();
      } catch (e) {
        console.warn("Copy failed:", e);
      }
    });

    mobileReset?.addEventListener("click", () => {
      mobileMenu?.setAttribute("hidden", "");
      mobileMenuToggle?.setAttribute("aria-expanded", "false");
      try {
        resetAll();
      } catch (e) {
        console.warn("Reset failed:", e);
      }
    });

    mobileVisualSettings?.addEventListener("click", () => {
      mobileMenu?.setAttribute("hidden", "");
      mobileMenuToggle?.setAttribute("aria-expanded", "false");
      try {
        showVisualSettings();
      } catch (e) {
        console.warn("Visual settings failed:", e);
      }
    });

    mobileHelpButton?.addEventListener("click", () => {
      mobileMenu?.setAttribute("hidden", "");
      mobileMenuToggle?.setAttribute("aria-expanded", "false");
      try {
        closeMobileMenu?.();
        showOnboarding(true);
      } catch (e) {
        console.warn("Help failed:", e);
      }
    });

    mobileHomeButton?.addEventListener("click", () => {
      mobileMenu?.setAttribute("hidden", "");
      mobileMenuToggle?.setAttribute("aria-expanded", "false");
      window.location.href = "/";
    });

    desktopCopy?.addEventListener("click", () => {
      desktopMenu?.setAttribute("hidden", "");
      desktopMenuToggle?.setAttribute("aria-expanded", "false");
      try {
        copyShareCode();
      } catch (e) {
        console.warn("Copy failed:", e);
      }
    });

    desktopHelp?.addEventListener("click", () => {
      desktopMenu?.setAttribute("hidden", "");
      desktopMenuToggle?.setAttribute("aria-expanded", "false");
      try {
        showOnboarding(true);
      } catch (e) {
        console.warn("Help failed:", e);
      }
    });

    desktopVisualSettings?.addEventListener("click", () => {
      desktopMenu?.setAttribute("hidden", "");
      desktopMenuToggle?.setAttribute("aria-expanded", "false");
      try {
        showVisualSettings();
      } catch (e) {
        console.warn("Visual settings failed:", e);
      }
    });

    desktopHome?.addEventListener("click", () => {
      desktopMenu?.setAttribute("hidden", "");
      desktopMenuToggle?.setAttribute("aria-expanded", "false");
      window.location.href = "/";
    });

    // Visual settings popup event listeners
    visualSettingsClose?.addEventListener("click", hideVisualSettings);
    visualSettingsReset?.addEventListener("click", () => {
      // Reset visual settings to defaults
      Object.assign(visualSettings, {
        frameRate: "unlimited",
        resolutionScale: 1.0,
        lightingScale: 1.0,
        particleMax: 1000,
        noiseResolution: 1.0,
        gasResolution: 1.0,
        starMax: 4000,
        ringDetail: 1.0
      });
      updateVisualSettingsUI();
      applyVisualSettings();
      showNotification("Visual settings reset to defaults");
    });
    visualSettingsApply?.addEventListener("click", () => {
      applyVisualSettings();
      
      // Force scene rebuild for settings that require it
      markPlanetDirty();
      markMoonsDirty();
      
      // Regenerate starfield if star count changed
      regenerateStarfield();
      
      // Update starfield uniforms for resolution changes
      updateStarfieldUniforms();
      
      hideVisualSettings();
      showNotification("Visual settings applied");
    });

    // Visual settings controls event listeners
    setupVisualSettingsControls();

    // Close visual settings when clicking outside
    visualSettingsPopup?.addEventListener("click", (e) => {
      if (e.target === visualSettingsPopup) {
        hideVisualSettings();
      }
    });

    // Import share handlers
    importShareLoad?.addEventListener("click", async () => {
      const code = (importShareInput?.value || '').trim();
      if (!code) return;
      try {
        // Try API if code looks like an ID, else decode locally
        const isLikelyApiId = /^[A-Za-z0-9_-]{6,12}$/.test(code);
        if (isLikelyApiId) {
          const cfg = await loadConfigurationFromAPIExt(code);
          if (cfg?.data) {
          const prevType = params.planetType;
          const data = cfg.data || {};
          if (data.aurora) mergeAurora(data.aurora);
          Object.keys(data).forEach(k => { if (k !== 'aurora') params[k] = data[k]; });
            if (prevType !== params.planetType) markPlanetDirty();
          }
        } else {
          const decoded = decodeShareExt(code);
          const loadedData = decoded?.data ?? decoded;
          if (Array.isArray(decoded?.moons)) {
            moonSettings.splice(0, moonSettings.length, ...decoded.moons.map(m => ({ ...m })));
            params.moonCount = decoded.moons.length;
          }
          const prevType = params.planetType;
          if (loadedData?.aurora) mergeAurora(loadedData.aurora);
          Object.keys(loadedData || {}).forEach(k => { if (k !== 'aurora') params[k] = loadedData[k]; });
          if (prevType !== params.planetType) markPlanetDirty();
        }
        // Apply
        isApplyingPreset = true;
        try {
          planet.updatePalette();
          planet.updateClouds();
          planet.updateCore();
          sun.updateSun();
          planet.updateRings();
          planet.updateTilt();
          updateSeedDisplay();
          updateGravityDisplay();
          syncMoonSettings();
          Object.keys(guiControllers).forEach(key => {
            if (guiControllers[key] && typeof guiControllers[key].setValue === 'function' && params[key] !== undefined) {
              guiControllers[key].setValue(params[key]);
            }
          });
        } finally {
          isApplyingPreset = false;
        }
        scheduleShareUpdate();
        showNotification('Configuration loaded');
      } catch (e) {
        console.warn('Import failed:', e);
        showNotification('Failed to load configuration', 'error');
      }
    });

    importShareCancel?.addEventListener("click", () => {
      if (importShareInput) importShareInput.value = '';
    });

    // Inline copy share button
    copyShareInlineButton?.addEventListener("click", async () => {
      try {
        await copyShareCode();
      } catch (e) {
        console.warn("Copy share failed:", e);
      }
    });

    panelScrim?.addEventListener("click", () => closeMobilePanel());
    panelScrim?.addEventListener("touchstart", () => closeMobilePanel(), { passive: true });

    sceneContainer?.addEventListener("click", () => {
      if (isMobileLayout() && infoPanel?.classList.contains("open")) closeMobilePanel();
    });
    sceneContainer?.addEventListener("touchstart", () => {
      if (isMobileLayout() && infoPanel?.classList.contains("open")) closeMobilePanel();
    }, { passive: true });

    document.addEventListener("click", (e) => {
      if (!isMobileLayout()) return;
      const target = e.target;
      if (!infoPanel || !infoPanel.classList.contains("open")) return;
      if (infoPanel.contains(target)) return;
      if (mobileToggleButton && (target === mobileToggleButton || mobileToggleButton.contains(target))) return;
      closeMobilePanel();
    });
}

function markPlanetDirty() {
    planetDirty = true;
}

function updateAurora() {
    if (planet) {
        planet.updateAurora();
    }
}

// Keep aurora object and colors array identity to preserve GUI bindings
function mergeAurora(nextAurora) {
    if (!nextAurora) return;
    if (!params.aurora) params.aurora = {};
    const curr = params.aurora;
    if (!Array.isArray(curr.colors)) curr.colors = ["#38ff7a", "#3fb4ff"];
    if (Array.isArray(nextAurora.colors)) {
        if (typeof nextAurora.colors[0] === "string") curr.colors[0] = nextAurora.colors[0];
        if (typeof nextAurora.colors[1] === "string") curr.colors[1] = nextAurora.colors[1];
    }
    const keys = [
        "enabled",
        "latitudeCenterDeg",
        "latitudeWidthDeg",
        "height",
        "intensity",
        "noiseScale",
        "banding",
        "nightBoost"
    ];
    for (const k of keys) {
        if (nextAurora[k] !== undefined) curr[k] = nextAurora[k];
    }
}

function markMoonsDirty() {
    moonsDirty = true;
}

function scheduleShareUpdate() {
    shareDirty = true;
    debounceShare();
}

function updateShareCode() {
    const payload = buildSharePayload();
    const encoded = encodeShare(payload);
    const formatted = chunkCode(encoded, 5).join(" ");

    if (shareDisplay) {
      shareDisplay.textContent = formatted;
      shareDisplay.dataset.code = encoded;
      shareDisplay.title = `Local code - Click \"Copy Share Code\" to save to API`;
    }

    // Keep hash format for better reload handling
    try {
      if (currentShareId) {
        history.replaceState(null, "", `#${currentShareId}`);
      } else {
        history.replaceState(null, "", `#${encoded}`);
      }
    } catch {}
}

function buildSharePayload() {
    const data = {};
    shareKeys.forEach((key) => {
      data[key] = params[key];
    });
    if (Array.isArray(params.rings)) {
      data.rings = params.rings.map((r) => ({
        style: r.style, color: r.color, start: r.start, end: r.end,
        opacity: r.opacity, noiseScale: r.noiseScale, noiseStrength: r.noiseStrength,
        spinSpeed: r.spinSpeed, brightness: r.brightness
      }));
      data.ringCount = params.ringCount ?? params.rings.length;
    }
    const moons = moonSettings.slice(0, params.moonCount).map((moon) => ({
      size: moon.size, distance: moon.distance, orbitSpeed: moon.orbitSpeed,
      inclination: moon.inclination, color: moon.color, phase: moon.phase,
      eccentricity: moon.eccentricity
    }));
    return { version: 1, preset: params.preset, data, moons };
}

function encodeShare(payload) { return encodeShareExt(payload); }
function decodeShare(code) { return decodeShareExt(code); }

async function copyShareCode() {
  try {
    const payload = buildSharePayload();
    const shareCode = encodeShare(payload);
    
    // Try to save to API first
    try {
      const result = await saveConfigurationToAPIExt(payload.data, payload.metadata || {});
      if (result && result.id) {
        // Update URL with API ID in hash format
        currentShareId = result.id;
        try { window.history.replaceState({}, '', `#${result.id}`); } catch {}
        if (shareDisplay) {
          shareDisplay.textContent = result.id;
          shareDisplay.title = `API code - Click to copy\n${result.id}`;
        }
        
        // Copy to clipboard
        await navigator.clipboard.writeText(result.id);
        showNotification("Planet saved to API and copied to clipboard!");
        return;
      }
    } catch (apiError) {
      console.warn("Failed to save to API, using local code:", apiError);
    }
    
    // Fallback to local code
    window.history.replaceState({}, '', `#${shareCode}`);
    currentShareId = null;
    if (shareDisplay) {
      shareDisplay.textContent = shareCode;
      shareDisplay.title = `Local code - Click to copy\n${shareCode}`;
    }
    
    // Copy to clipboard
    await navigator.clipboard.writeText(shareCode);
    showNotification("Share code copied to clipboard!");
    
  } catch (error) {
    console.error("Failed to copy share code:", error);
    showNotification("Failed to copy share code", "error");
  }
}

function showVisualSettings() {
  if (visualSettingsPopup) {
    updateVisualSettingsUI();
    visualSettingsPopup.removeAttribute("hidden");
    document.body.style.overflow = "hidden";
  }
}

function hideVisualSettings() {
  if (visualSettingsPopup) {
    visualSettingsPopup.setAttribute("hidden", "");
    document.body.style.overflow = "";
  }
}

function updateVisualSettingsUI() {
  // Update preset selector - detect which preset matches current settings
  if (visualSettingsPresetSelect) {
    let matchingPreset = "default";
    for (const [presetName, presetValues] of Object.entries(VISUAL_SETTING_PRESETS)) {
      let matches = true;
      for (const [key, value] of Object.entries(presetValues)) {
        if (Math.abs(visualSettings[key] - value) > 0.01) { // Allow small floating point differences
          matches = false;
          break;
        }
      }
      if (matches) {
        matchingPreset = presetName;
        break;
      }
    }
    visualSettingsPresetSelect.value = matchingPreset;
  }
  
  // Update frame rate
  if (frameRateControl) {
    frameRateControl.value = visualSettings.frameRate;
  }
  
  // Update resolution scale
  if (resolutionScale) {
    resolutionScale.value = visualSettings.resolutionScale;
    if (resolutionScaleValue) {
      resolutionScaleValue.textContent = Math.round(visualSettings.resolutionScale * 100) + "%";
    }
  }
  
  // Update lighting scale
  if (lightingScale) {
    lightingScale.value = visualSettings.lightingScale;
    if (lightingScaleValue) {
      lightingScaleValue.textContent = Math.round(visualSettings.lightingScale * 100) + "%";
    }
  }
  
  // Update particle max
  if (particleMaxInput) {
    particleMaxInput.value = visualSettings.particleMax;
    if (particleMaxValue) {
      particleMaxValue.textContent = visualSettings.particleMax;
    }
  }
  
  // Update star max
  if (starMaxInput) {
    starMaxInput.value = visualSettings.starMax;
    if (starMaxValue) {
      starMaxValue.textContent = visualSettings.starMax;
    }
  }
  
  // Update noise resolution
  if (noiseResolutionInput) {
    noiseResolutionInput.value = visualSettings.noiseResolution;
    if (noiseResolutionValue) {
      noiseResolutionValue.textContent = Math.round(visualSettings.noiseResolution * 100) + "%";
    }
  }
  
  // Update gas resolution
  if (gasResolutionInput) {
    gasResolutionInput.value = visualSettings.gasResolution;
    if (gasResolutionValue) {
      gasResolutionValue.textContent = Math.round(visualSettings.gasResolution * 100) + "%";
    }
  }
  
  // Update ring detail
  if (ringDetailInput) {
    ringDetailInput.value = visualSettings.ringDetail;
    if (ringDetailValue) {
      ringDetailValue.textContent = Math.round(visualSettings.ringDetail * 100) + "%";
    }
  }
}

function setupVisualSettingsControls() {
  // Preset selector
  visualSettingsPresetSelect?.addEventListener("change", (e) => {
    const preset = VISUAL_SETTING_PRESETS[e.target.value];
    if (preset) {
      Object.assign(visualSettings, preset);
      updateVisualSettingsUI();
      // Apply the preset immediately for preview
      applyVisualSettings();
    }
  });
  
  // Frame rate control
  frameRateControl?.addEventListener("change", (e) => {
    visualSettings.frameRate = e.target.value;
  });
  
  // Resolution scale
  resolutionScale?.addEventListener("input", (e) => {
    visualSettings.resolutionScale = parseFloat(e.target.value);
    if (resolutionScaleValue) {
      resolutionScaleValue.textContent = Math.round(visualSettings.resolutionScale * 100) + "%";
    }
    // Apply resolution changes immediately for preview
    const pixelRatio = Math.min(window.devicePixelRatio * visualSettings.resolutionScale, 2);
    renderer.setPixelRatio(pixelRatio);
  });
  
  // Lighting scale
  lightingScale?.addEventListener("input", (e) => {
    visualSettings.lightingScale = parseFloat(e.target.value);
    if (lightingScaleValue) {
      lightingScaleValue.textContent = Math.round(visualSettings.lightingScale * 100) + "%";
    }
    // Apply lighting changes immediately for preview
    ambientLight.intensity = 0.35 * visualSettings.lightingScale;
    if (sun && sun.sunLight) {
      sun.sunLight.intensity = Math.max(0, params.sunIntensity) * visualSettings.lightingScale;
    }
  });
  
  // Particle max
  particleMaxInput?.addEventListener("input", (e) => {
    visualSettings.particleMax = parseInt(e.target.value);
    if (particleMaxValue) {
      particleMaxValue.textContent = visualSettings.particleMax;
    }
  });
  
  // Star max
  starMaxInput?.addEventListener("input", (e) => {
    visualSettings.starMax = parseInt(e.target.value);
    if (starMaxValue) {
      starMaxValue.textContent = visualSettings.starMax;
    }
    // Regenerate starfield immediately for preview
    regenerateStarfield();
  });
  
  // Noise resolution
  noiseResolutionInput?.addEventListener("input", (e) => {
    visualSettings.noiseResolution = parseFloat(e.target.value);
    if (noiseResolutionValue) {
      noiseResolutionValue.textContent = Math.round(visualSettings.noiseResolution * 100) + "%";
    }
  });
  
  // Gas resolution
  gasResolutionInput?.addEventListener("input", (e) => {
    visualSettings.gasResolution = parseFloat(e.target.value);
    if (gasResolutionValue) {
      gasResolutionValue.textContent = Math.round(visualSettings.gasResolution * 100) + "%";
    }
  });
  
  // Ring detail
  ringDetailInput?.addEventListener("input", (e) => {
    visualSettings.ringDetail = parseFloat(e.target.value);
    if (ringDetailValue) {
      ringDetailValue.textContent = Math.round(visualSettings.ringDetail * 100) + "%";
    }
  });
}

function showNotification(message, type = "success") {
  // Create container once
  let container = document.getElementById('toast-container');
  if (!container) {
    container = document.createElement('div');
    container.id = 'toast-container';
    container.style.position = 'fixed';
    // Place lower on the screen
    container.style.top = 'auto';
    container.style.bottom = '20px';
    container.style.right = '16px';
    container.style.display = 'flex';
    container.style.flexDirection = 'column';
    container.style.gap = '8px';
    container.style.zIndex = '10000';
    document.body.appendChild(container);
  }

  const toast = document.createElement('div');
  toast.textContent = message;
  // Match app style (dark translucent cards)
  toast.style.background = 'var(--widget-color, rgba(30, 46, 79, 0.72))';
  toast.style.color = 'var(--text-color, rgba(217, 230, 255, 0.94))';
  toast.style.border = '1px solid rgba(53, 80, 131, 0.35)';
  toast.style.backdropFilter = 'blur(6px)';
  toast.style.padding = '10px 14px';
  toast.style.borderRadius = '10px';
  toast.style.font = '12px var(--font-family, \'Segoe UI\', Roboto, sans-serif)';
  toast.style.boxShadow = '0 6px 20px rgba(0,0,0,0.28)';
  toast.style.opacity = '0';
  toast.style.transform = 'translateY(-6px)';
  toast.style.transition = 'opacity 140ms ease, transform 140ms ease';

  if (type === 'error') {
    toast.style.border = '1px solid rgba(255, 97, 97, 0.45)';
  }

  container.appendChild(toast);
  requestAnimationFrame(() => {
    toast.style.opacity = '1';
    toast.style.transform = 'translateY(0)';
  });

  setTimeout(() => {
    toast.style.opacity = '0';
    toast.style.transform = 'translateY(-6px)';
    setTimeout(() => toast.remove(), 160);
  }, 2800);
}

function chunkCode(str, size) {
    const chunks = [];
    for (let i = 0; i < str.length; i += size) {
      chunks.push(str.slice(i, i + size));
    }
    return chunks;
}

function regenerateStarfield() {
    if (starField) {
      scene.remove(starField);
      starField.geometry.dispose();
      starField.material.dispose();
      starField = null;
    }
    const desiredCount = getStarfieldCount(params.starCount);
    if (desiredCount !== params.starCount) {
      params.starCount = desiredCount;
      guiControllers.starCount?.updateDisplay?.();
    }
    starField = createStarfieldExt({ seed: params.seed, count: desiredCount, resolution: visualSettings?.noiseResolution ?? 1.0 });
    scene.add(starField);
    updateStarfieldUniforms();
}

function updateStarfieldUniforms() {
    if (!starField || !starField.material || !starField.material.uniforms) return;
    const uniforms = starField.material.uniforms;
    uniforms.uBrightness.value = params.starBrightness;
    uniforms.uTwinkleSpeed.value = params.starTwinkleSpeed;
    uniforms.uPixelRatio.value = Math.min(window.devicePixelRatio, 2);
}
  
function getStarfieldCount(count) {
    let value = Math.max(0, Math.round(count ?? 2000));
    if (visualSettings?.starMax != null) {
      value = Math.min(value, Math.max(0, Math.round(visualSettings.starMax)));
    }
    return value;
}

function showLoading() {
    if (loadingOverlay) loadingOverlay.hidden = false;
}

function hideLoading() {
    if (loadingOverlay) loadingOverlay.hidden = true;
}

function hideLoadingSoon() {
    setTimeout(() => hideLoading(), 30);
}
  
function surpriseMe() {
    const newSeed = generateSeed();
    const rng = new SeededRNG(newSeed);
  
    const isGasGiant = rng.next() < 1 / 6;
  
    const prevSimSpeed = params.simulationSpeed;
    const preserveFoam = params.foamEnabled;
    const preserveRings = !params.ringAllowRandom;
    const prevRingSettings = preserveRings
      ? { ringEnabled: params.ringEnabled, ringAngle: params.ringAngle, ringSpinSpeed: params.ringSpinSpeed, ringCount: params.ringCount, rings: params.rings.map(r => ({...r})) }
      : null;
  
    isApplyingPreset = true;
    if (isGasGiant) {
      params.planetType = "gas_giant";
      const gasGiantPresets = Object.keys(presets).filter(p => presets[p].planetType === 'gas_giant');
      const pickPreset = gasGiantPresets[Math.floor(rng.next() * gasGiantPresets.length)];
      applyPreset(pickPreset, { skipShareUpdate: true, keepSeed: true });
    } else {
      params.planetType = "rocky";
      const rockyPresets = Object.keys(presets).filter(p => presets[p].planetType === 'rocky' || !presets[p].planetType);
      const pickPreset = rockyPresets[Math.floor(rng.next() * rockyPresets.length)];
      applyPreset(pickPreset, { skipShareUpdate: true, keepSeed: true });
    }
    isApplyingPreset = false;
  
    params.simulationSpeed = prevSimSpeed;
    params.foamEnabled = preserveFoam;
    if (preserveRings && prevRingSettings) {
      Object.assign(params, prevRingSettings);
    }
  
    params.seed = newSeed;
  
    if (isGasGiant) {
      params.radius = THREE.MathUtils.lerp(2.0, 4.0, rng.next());
      params.gasGiantStrataCount = Math.round(THREE.MathUtils.lerp(2, 6, rng.next()));
      let totalSize = 0;
      for (let i = 1; i <= params.gasGiantStrataCount; i++) {
        const hue = rng.next();
        params[`gasGiantStrataColor${i}`] = `#${new THREE.Color().setHSL(hue, rng.next() * 0.4 + 0.3, rng.next() * 0.4 + 0.3).getHexString()}`;
        const size = rng.next();
        params[`gasGiantStrataSize${i}`] = size;
        totalSize += size;
      }
      if (totalSize > 0) {
        for (let i = 1; i <= params.gasGiantStrataCount; i++) {
          params[`gasGiantStrataSize${i}`] /= totalSize;
        }
      }
      params.gasGiantNoiseScale = THREE.MathUtils.lerp(1.0, 8.0, rng.next());
      params.gasGiantNoiseStrength = THREE.MathUtils.lerp(0.05, 0.3, rng.next());
      params.gasGiantStrataWarp = THREE.MathUtils.lerp(0.01, 0.1, rng.next());
      params.gasGiantStrataWarpScale = THREE.MathUtils.lerp(2.0, 12.0, rng.next());
    } else {
      params.radius = THREE.MathUtils.lerp(0.6, 2.0, rng.next());
      params.subdivisions = Math.round(THREE.MathUtils.lerp(4, 6, rng.next()));
      params.noiseLayers = Math.round(THREE.MathUtils.lerp(3, 7, rng.next()));
      params.noiseFrequency = THREE.MathUtils.lerp(0.8, 5.2, rng.next());
      params.noiseAmplitude = THREE.MathUtils.lerp(0.2, 0.9, rng.next());
      params.persistence = THREE.MathUtils.lerp(0.35, 0.65, rng.next());
      params.lacunarity = THREE.MathUtils.lerp(1.6, 3.2, rng.next());
      params.oceanLevel = THREE.MathUtils.lerp(0.0, 0.75, rng.next() * rng.next());
      const hue = rng.next();
      const hue2 = (hue + 0.12 + rng.next() * 0.2) % 1;
      const hue3 = (hue + 0.3 + rng.next() * 0.3) % 1;
      params.colorOcean = `#${new THREE.Color().setHSL(hue, 0.6, 0.28).getHexString()}`;
      params.colorShallow = `#${new THREE.Color().setHSL(hue, 0.55, 0.45).getHexString()}`;
      params.colorLow = `#${new THREE.Color().setHSL(hue2, 0.42, 0.3).getHexString()}`;
      params.colorMid = `#${new THREE.Color().setHSL(hue2, 0.36, 0.58).getHexString()}`;
      params.colorHigh = `#${new THREE.Color().setHSL(hue3, 0.15, 0.92).getHexString()}`;
      params.colorCore = `#${new THREE.Color().setHSL(hue, 0.4, 0.3).getHexString()}`;
      params.coreEnabled = true;
      params.coreSize = THREE.MathUtils.lerp(0.2, 0.6, rng.next());
      params.coreVisible = true;
      params.icePolesEnabled = rng.next() < 0.7;
      params.icePolesCoverage = THREE.MathUtils.lerp(0.05, 0.3, rng.next());
      params.icePolesColor = `#${new THREE.Color().setHSL(0.6, rng.next() * 0.2 + 0.1, rng.next() * 0.3 + 0.7).getHexString()}`;
      params.icePolesNoiseScale = THREE.MathUtils.lerp(1.0, 4.0, rng.next());
      params.icePolesNoiseStrength = THREE.MathUtils.lerp(0.1, 0.5, rng.next());
    }
  
    params.axisTilt = THREE.MathUtils.lerp(0, 45, rng.next());
    params.rotationSpeed = THREE.MathUtils.lerp(0.05, 0.5, rng.next());
    params.gravity = THREE.MathUtils.lerp(4, 25, rng.next());
    const atmHue = rng.next();
    params.atmosphereColor = `#${new THREE.Color().setHSL(atmHue, 0.6, 0.55).getHexString()}`;
    params.atmosphereOpacity = THREE.MathUtils.lerp(0.05, 0.5, rng.next());
    params.cloudsOpacity = THREE.MathUtils.lerp(0.1, 0.8, rng.next());
    params.cloudHeight = THREE.MathUtils.lerp(0.01, 0.12, rng.next());
    params.cloudDensity = THREE.MathUtils.lerp(0.25, 0.85, rng.next());
    params.cloudNoiseScale = THREE.MathUtils.lerp(1.2, 5.0, rng.next());
    params.cloudDriftSpeed = THREE.MathUtils.lerp(0, 0.06, rng.next());
  
    if (rng.next() > 0.2) {
      params.sunVariant = "Star";
      const starPresetNames = Object.keys(starPresets);
      const pickedStarPreset = starPresetNames[Math.floor(rng.next() * starPresetNames.length)];
      applyStarPreset(pickedStarPreset, { skipShareUpdate: true });
    } else {
      params.sunVariant = "Black Hole";
      params.blackHoleCoreSize = THREE.MathUtils.lerp(0.4, 1.6, rng.next());
      params.blackHoleDiskRadius = params.blackHoleCoreSize * THREE.MathUtils.lerp(1.8, 4.0, rng.next());
      params.blackHoleDiskThickness = THREE.MathUtils.lerp(0.1, 0.8, rng.next());
      params.blackHoleDiskIntensity = THREE.MathUtils.lerp(0.8, 2.5, rng.next());
      params.blackHoleHaloRadius = params.blackHoleDiskRadius * THREE.MathUtils.lerp(1.1, 1.8, rng.next());
      params.blackHoleHaloAngle = THREE.MathUtils.lerp(20, 160, rng.next());
    }
  
    params.moonCount = Math.round(THREE.MathUtils.lerp(0, 4, rng.next() * rng.next()));
    params.moonMassScale = THREE.MathUtils.lerp(0.6, 2.5, rng.next());
    moonSettings.splice(0, moonSettings.length);
    for (let i = 0; i < params.moonCount; i += 1) {
      moonSettings.push({
        size: THREE.MathUtils.lerp(0.08, 0.4, rng.next()),
        distance: THREE.MathUtils.lerp(2.4, 12.5, rng.next()),
        orbitSpeed: THREE.MathUtils.lerp(0.4, 1.2, rng.next()),
        inclination: THREE.MathUtils.lerp(-25, 25, rng.next()),
        color: `#${new THREE.Color().setHSL((rng.next() + 0.5) % 1, 0.15 + rng.next() * 0.3, 0.6 + rng.next() * 0.2).getHexString()}`,
        phase: rng.next() * Math.PI * 2,
        eccentricity: THREE.MathUtils.lerp(0.02, 0.55, rng.next())
      });
    }
  
    if (!preserveRings) {
      params.ringEnabled = rng.next() > 0.5;
      if (params.ringEnabled) {
        params.ringCount = Math.round(THREE.MathUtils.lerp(1, 5, rng.next()));
        params.ringAngle = THREE.MathUtils.lerp(-45, 45, rng.next());
        params.rings.splice(0, params.rings.length);
        let lastRadius = 1.2;
        for (let i = 0; i < params.ringCount; i += 1) {
          const start = lastRadius + THREE.MathUtils.lerp(0.05, 0.2, rng.next());
          const end = start + THREE.MathUtils.lerp(0.1, 0.5, rng.next());
          params.rings.push({
            style: rng.next() > 0.5 ? "Texture" : "Noise",
            color: `#${new THREE.Color().setHSL(rng.next(), 0.15, 0.6).getHexString()}`,
            start, end, opacity: THREE.MathUtils.lerp(0.4, 0.9, rng.next()),
            noiseScale: THREE.MathUtils.lerp(1.5, 6.0, rng.next()),
            noiseStrength: THREE.MathUtils.lerp(0.1, 0.6, rng.next()),
            spinSpeed: THREE.MathUtils.lerp(-0.1, 0.1, rng.next()),
            brightness: 1
          });
          lastRadius = end;
        }
      }
    }

    // Randomize aurora
    params.aurora.enabled = rng.next() > 0.3; // 70% chance of aurora
    if (params.aurora.enabled) {
      const h1 = rng.next();
      const h2 = (h1 + 0.4 + rng.next() * 0.2) % 1.0;
      // mutate colors to preserve array identity
      params.aurora.colors[0] = `#${new THREE.Color().setHSL(h1, 0.9, 0.6).getHexString()}`;
      params.aurora.colors[1] = `#${new THREE.Color().setHSL(h2, 0.9, 0.6).getHexString()}`;
      params.aurora.latitudeCenterDeg = 60 + rng.next() * 15;
      params.aurora.latitudeWidthDeg = THREE.MathUtils.lerp(8, 20, rng.next());
      // Aurora height at atmosphere level (matches Earth-like preset)
      params.aurora.height = 0.06;
      params.aurora.intensity = THREE.MathUtils.lerp(0.5, 2.0, rng.next());
      params.aurora.noiseScale = THREE.MathUtils.lerp(1.0, 5.0, rng.next());
      params.aurora.banding = THREE.MathUtils.lerp(0.3, 1.0, rng.next());
      params.aurora.nightBoost = THREE.MathUtils.lerp(1.2, 2.5, rng.next());
    }

    Object.keys(guiControllers).forEach((key) => {
      if (params[key] !== undefined && guiControllers[key]?.setValue) {
        isApplyingPreset = true;
        guiControllers[key].setValue(params[key]);
        isApplyingPreset = false;
      }
    });

    try {
      Object.values(guiControllers).forEach((ctrl) => ctrl?.updateDisplay?.());
      guiControllers.refreshPlanetTypeVisibility(params.planetType);
      guiControllers.rebuildRingControls?.();
      
      // Update aurora controllers explicitly using setValue for proper GUI updates
      if (params.aurora) {
        isApplyingPreset = true;
        try {
          if (guiControllers.auroraEnabled) guiControllers.auroraEnabled.setValue(params.aurora.enabled);
          if (guiControllers.auroraColor1) guiControllers.auroraColor1.setValue(params.aurora.colors[0]);
          if (guiControllers.auroraColor2) guiControllers.auroraColor2.setValue(params.aurora.colors[1]);
          if (guiControllers.auroraLatitudeCenter) guiControllers.auroraLatitudeCenter.setValue(params.aurora.latitudeCenterDeg);
          if (guiControllers.auroraLatitudeWidth) guiControllers.auroraLatitudeWidth.setValue(params.aurora.latitudeWidthDeg);
          // Aurora height is fixed - no controller to update
          if (guiControllers.auroraIntensity) guiControllers.auroraIntensity.setValue(params.aurora.intensity);
          if (guiControllers.auroraNoiseScale) guiControllers.auroraNoiseScale.setValue(params.aurora.noiseScale);
          if (guiControllers.auroraBanding) guiControllers.auroraBanding.setValue(params.aurora.banding);
          if (guiControllers.auroraNightBoost) guiControllers.auroraNightBoost.setValue(params.aurora.nightBoost);
        } finally {
          isApplyingPreset = false;
        }
      }
    } catch {}

    normalizeMoonSettings();
    handleSeedChanged({ skipShareUpdate: true });
    planet.updatePalette();
    planet.updateClouds();
    sun.updateSun();
    planet.updateRings();
    planet.updateTilt();
    updateGravityDisplay();
    rebuildMoonControls();
    markMoonsDirty();
    planet.initMoonPhysics();
    updateStarfieldUniforms();
    planet.guiControllers.updateStabilityDisplay(moonSettings.length, moonSettings.length);
    scheduleShareUpdate();
    
    // Force immediate URL update for surprise me to prevent loss on reload
    setTimeout(() => {
      if (shareDirty) {
        updateShareCode();
        shareDirty = false;
      }
    }, 200); // Slightly longer than debounce to ensure it runs after
}<|MERGE_RESOLUTION|>--- conflicted
+++ resolved
@@ -1241,11 +1241,7 @@
     moonsDirty = false;
   }
 
-<<<<<<< HEAD
   sun.update(delta, simulationDelta, camera);
-=======
-  sun.update(delta, simulationDelta);
->>>>>>> 8158bda2
   planet.update(delta, simulationDelta, camera);
 
   if (starField && starField.material && starField.material.uniforms) {
